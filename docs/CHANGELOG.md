--- conflicted
+++ resolved
@@ -20,11 +20,8 @@
 - [Issue 205](https://github.com/aza547/wow-recorder/issues/205) - Expose encoder in Advanced Settings.
 - [Issue 206](https://github.com/aza547/wow-recorder/issues/206) - Bitrate label corrected say to Mbps. 
 - [Issue 208](https://github.com/aza547/wow-recorder/issues/208) - Fix to Warsong Gulch image.
-<<<<<<< HEAD
+- [Issue 213](https://github.com/aza547/wow-recorder/issues/213) - Fix the application occasionally crashing when WoW is closed.
 - [Issue 57](https://github.com/aza547/wow-recorder/issues/57) - Only enable audio sources when recording buffer to avoid Windows not being able to go into sleep mode.
-=======
-- [Issue 213](https://github.com/aza547/wow-recorder/issues/213) - Fix the application occasionally crashing when WoW is closed.
->>>>>>> f4a65386
 
 ## [2.9.0] - 2022-10-11
 ### Added
