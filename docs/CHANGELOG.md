# Changelog
All notable changes to this project will be documented in this file.

The format is based on [Keep a Changelog](https://keepachangelog.com/en/1.0.0/),
and this project adheres to [Semantic Versioning](https://semver.org/spec/v2.0.0.html).

## [Unreleased]
### Added
<<<<<<< HEAD
- Recording FPS now adjustable in Settings > Video Settings.
=======
- [Issue 187](https://github.com/aza547/wow-recorder/issues/187) - Added Vault of the Incarnates raid IDs. 
>>>>>>> b4bb6e9e

### Changed
### Fixed

## [2.8.2] - 2022-10-02

### Added
- [Issue 184](https://github.com/aza547/wow-recorder/issues/184) - Option to start-up to the system tray.

### Fixed 
- [Issue 164](https://github.com/aza547/wow-recorder/issues/164) - Expose the settings help text in the UI.
- [Issue 178](https://github.com/aza547/wow-recorder/issues/178) - Fix bufferStoragePath defaulting to an empty string.
- [Issue 186](https://github.com/aza547/wow-recorder/issues/186) - Prevent running multiple copies of WR. 

## [2.8.1] - 2022-09-27
### Fixed
- [Issue 175](https://github.com/aza547/wow-recorder/issues/175) - Fix test button on non en-GB locales. 
- [Issue 176](https://github.com/aza547/wow-recorder/issues/176) - Fix app crashing when recording is force stopped. 
- [Issue 177](https://github.com/aza547/wow-recorder/issues/177) - Let test run regardless of 2v2 config setting.

## [2.8.0] - 2022-09-26
### Added
- [Issue 81](https://github.com/aza547/wow-recorder/issues/81) - Better monitor selection in settings UI.
- [Issue 52](https://github.com/aza547/wow-recorder/issues/52) - Video files are now named more human friendly.
- [Issue 134](https://github.com/aza547/wow-recorder/issues/134) - Only handle UNIT_DIED when a recording activity is in progress.
- [Issue 142](https://github.com/aza547/wow-recorder/issues/142) - Make it possible to stop recording by clicking the 'rec' icon.
- [Issue 166](https://github.com/aza547/wow-recorder/issues/166) - Remember the selected category across application restarts.
- [Issue 150](https://github.com/aza547/wow-recorder/issues/50) - Add infrastructure for future classic support.
- [Issue 168](https://github.com/aza547/wow-recorder/issues/168) - Add a timeout feature that will end a recording after 2 minutes of combatlog inactivity. 

### Changed
- [Issue 165](https://github.com/aza547/wow-recorder/issues/165) - Now loads videos asynchronously to improve application reponsiveness on start up with many videos.
- [Issue 164](https://github.com/aza547/wow-recorder/issues/164) - Entirely revamp the settings to be more responsive and modern. Will reset user settings.

### Fixed
- [Issue 124](https://github.com/aza547/wow-recorder/issues/234) - Make buffering dir configurable. This setting is optional and will sensibly default.
- [Issue 123](https://github.com/aza547/wow-recorder/issues/123) - More robust monitor selection.
- [Issue 128](https://github.com/aza547/wow-recorder/issues/128) - Guard against multiple recording buffer restarts.
- [Issue 130](https://github.com/aza547/wow-recorder/issues/130) - Fix invalid default audio input/output device.
- [Issue 139](https://github.com/aza547/wow-recorder/issues/139) - Give OBS longer to recover, but crash the app if it doesn't signal.
- [Issue 155](https://github.com/aza547/wow-recorder/issues/155) - Fix periodic lag spike every 1 second while using app. 
- [Issue 167](https://github.com/aza547/wow-recorder/issues/167) - Fix Iron Docks M+ timer. 
- [Issue 133](https://github.com/aza547/wow-recorder/pull/133) - Fix bug that audio device would sometimes record when set to none. 

## [2.7.0] - 2022-09-19
### Added
- [Issue 47](https://github.com/aza547/wow-recorder/issues/48) - Add Mythic+ recording support.
- [Issue 74](https://github.com/aza547/wow-recorder/issues/74) - Added version check from github releases page.
- [Issue 99](https://github.com/aza547/wow-recorder/issues/99) - Remember video sound settings when changing videos.
- [Issue 107](https://github.com/aza547/wow-recorder/issues/107) - Add a config setting for minimum raid duration, to avoid saving boss resets. 
- [Issue 17](https://github.com/aza547/wow-recorder/issues/17) - Allow the selection of input/output audio devices for recording in settings.

### Changed
- [Issue 66](https://github.com/aza547/wow-recorder/issues/66) - Store buffer recordings in a better location. 

### Fixed
- [Issue 96](https://github.com/aza547/wow-recorder/issues/96) - Fixed windows resolution scaling resulting in OBS Resolutions not being set properly.
- [Issue 78](https://github.com/aza547/wow-recorder/issues/78) - Gracefully fail if a video can't be deleted, rather than giving an uncaught exception error.
- [Issue 75](https://github.com/aza547/wow-recorder/issues/75) - Fix to size monitor blocking saving of videos.
- [Issue 86](https://github.com/aza547/wow-recorder/issues/86) - Fix various event listener leaks.
- [Issue 112](https://github.com/aza547/wow-recorder/issues/112) - Crash the app if OBS gets into a bad state. 

## [2.6.1] - 2022-09-05
### Fixed
- [Issue 70](https://github.com/aza547/wow-recorder/issues/70) - Double clicking test button no longer breaks the test.
- [Issue 77](https://github.com/aza547/wow-recorder/issues/77) - Don't expect hyphen in WoWCombatLog.txt. 
- [Issue 82](https://github.com/aza547/wow-recorder/issues/82) - Don't fall over if a 5v5 wargame recording is made.
- Update various NPM packages to resolve various dependabot security issues.

## [2.6.0] - 2022-08-29
### Added
- [Issue 50](https://github.com/aza547/wow-recorder/issues/50) - Add some plumbing for future when we support classic.
- [Issue 2](https://github.com/aza547/wow-recorder/issues/2) - Add a monitor selection config option. Defaults to first monitor.
- [Issue 9](https://github.com/aza547/wow-recorder/issues/9) - Add a test button to the GUI. 

### Changed
- Assert that OBS behaves as expected or crash the app, previously we would just continue and get into god knows what error states.  
- No longer require the application to be restarted on a config change.
- Take OSN `0.22.10`, previously was on `0.10.10`.

### Fixed
- Rename window from "Arena Recorder" to "Warcraft Recorder". 
- [Issue 23](https://github.com/aza547/wow-recorder/issues/23) - Fix clean-up buffer issue on app close. 
- [Issue 64](https://github.com/aza547/wow-recorder/issues/64), [Issue 60](https://github.com/aza547/wow-recorder/issues/60) - Overhaul async logic causing problems. 
- [Issue 54](https://github.com/aza547/wow-recorder/issues/54) - Fix to stop recording when leaving arena games with /afk. 
- [Issue 23](https://github.com/aza547/wow-recorder/issues/23) - Fix bug where app would fail to start if there were no logs in the WoW logs directory. 
- [Issue 69](https://github.com/aza547/wow-recorder/issues/69) - Fix cleanup buffer JS error. 

## [2.5.2] - 2022-08-29
### Fixed
- Fix issue where ZONE_CHANGE can crash the app.

## [2.5.1] - 2022-08-29
### Fixed
- Fix ID for Sun King's Salvation encounter.
- Fix resolution hardcoded regression. 
- Fix issue where raid encounters don't save the result correctly if quickly followed by a zone change. 

## [2.5.0] - 2022-08-29
### Added
- [Issue 29](https://github.com/aza547/wow-recorder/issues/29) - Add all shadowlands raid encounters.
- [Issue 44](https://github.com/aza547/wow-recorder/issues/44) - Auto-stop recording if WoW is closed. 
- [Issue 26](https://github.com/aza547/wow-recorder/issues/26) - Buffer recording to always capture the beginning of games/encounters. 
- Add a button to open the application log path for debugging. 
- Add a link to Discord in the application.
- Small improvements improvements to tests.

### Fixed
- Clean-up handling of images, it was really messy.

## [2.4.1] - 2022-08-20
### Fixed
- Fix BG recording that was regressed in 2.4.0. 
- Fix Warsong Gulch zone ID.

## [2.4.0] - 2022-08-20
### Added
- Write more useful information to metadata files, including player name and spec. Thanks again to ericlytle for the contribution. 
- [Issue 19](https://github.com/aza547/wow-recorder/issues/19) - Display spec and name on arena and raid videos. 
- MMR hover text for arenas.

### Changed
- Remove hardcoded aspect ratio of application only appropriate for 1080p recordings. 

### Fixed
- [Issue 40](https://github.com/aza547/wow-recorder/issues/40) - Fix to AMD AMF encoder. 
- [Issue 42](https://github.com/aza547/wow-recorder/issues/42) - Fix to Deepwind Gorge button image.
- [Issue 42](https://github.com/aza547/wow-recorder/issues/42) - Fix issue where internal BG zone changes stop the recording.

## [2.3.0] - 2022-08-14
### Added
- Resources directory and better test scripts, although they still suck.
- [Issue 10](https://github.com/aza547/wow-recorder/issues/10) - Add logging infrastructure. 
- [Issue 33](https://github.com/aza547/wow-recorder/issues/33) - Add tray icon and menu. Make minimizing now hide in system tray.
- [Issue 32](https://github.com/aza547/wow-recorder/issues/32) - Add setting to run on start-up. 
- [Issue 6](https://github.com/aza547/wow-recorder/issues/6) - Battlegrounds is now a supported category.

### Changed
- Record at 60 FPS instead of 30. 

### Fixed
- Clean-up of react UI code. 

## [2.2.0] - 2022-08-07
### Added
- [Issue 28](https://github.com/aza547/wow-recorder/issues/28) - Add open file in system explorer option when right clicking videos.
- [Issue 28](https://github.com/aza547/wow-recorder/issues/28) - Add delete video option when right clicking videos.
- [Issue 27](https://github.com/aza547/wow-recorder/issues/27) - Add save video option when right clicking videos.

### Changed
- [Issue 37](https://github.com/aza547/wow-recorder/issues/37) - Remove bitrate cap, drastically increasing recording quality (and file size). Probably should make this configurable in the future. 

### Fixed
- [Issue 22](https://github.com/aza547/wow-recorder/issues/22) - Make app less fragile to missing metadata files. 

## [2.1.0] - 2022-08-05
### Added
- Add some color to outcome indicator. 

### Changed

### Fixed
- [Issue 5](https://github.com/aza547/wow-recorder/issues/5) - Fix arena win/loss indicator. Thanks to ericlytle for the code contribution. 

## [2.0.1] - 2022-07-31

### Fixed
- Fix minimize button.
- [Issue 21](https://github.com/aza547/wow-recorder/issues/21) - Handle people /afking out of content gracefully by stopping recording on ZONE_CHANGE for most categories.

## [2.0.0] - 2022-07-07
### Added
- Backdrops for SOFO raid bosses.

### Changed
- Use libobs for recording.
  - Removal of the python code for screen recording.
  - Removal of ffmpeg binary for screen capture. 
- Refactor of most internal logic.
- Disable BG/Mythic+ modes in the GUI for now. 

### Fixed

## [1.0.3] - 2022-07-03
### Added
- Better logs for GPU detection.

### Changed
- Move output.log to a fixed relative location. 

### Fixed
- Fix for AMD hardware encoding.

## [1.0.2] - 2022-06-28
### Changed
- Rename python.log to ffmpeg.log.
- Use hardware encoding on NVIDIA or AMD GPUs.
- Change app icon so not using the electron default. 

### Fixed
- Fix size monitor so it actually works. 

## [1.0.1] - 2022-06-26
### Fixed
- Fixed up README and CHANGELOG. 
- Remove some hardcoded paths.
- Fix bug that recorder doesn't start on a dir without logs in it.
- Create required directories in storage path if they don't exist. 
- Stop/start recorder process on config change.
- Add some extremely basic console logs for python recorder controller. 

## [1.0.0] - 2022-06-21
### Added
- Initial drop of project. <|MERGE_RESOLUTION|>--- conflicted
+++ resolved
@@ -6,11 +6,8 @@
 
 ## [Unreleased]
 ### Added
-<<<<<<< HEAD
 - Recording FPS now adjustable in Settings > Video Settings.
-=======
 - [Issue 187](https://github.com/aza547/wow-recorder/issues/187) - Added Vault of the Incarnates raid IDs. 
->>>>>>> b4bb6e9e
 
 ### Changed
 ### Fixed
