# Changelog
All notable changes to this project will be documented in this file.

The format is based on [Keep a Changelog](https://keepachangelog.com/en/1.0.0/),
and this project adheres to [Semantic Versioning](https://semver.org/spec/v2.0.0.html).

## Unreleased
### Changed
### Added
### Fixed
<<<<<<< HEAD
- Fixes some translations and phrases in the audio settings.
=======
- [Issue 746](https://github.com/aza547/wow-recorder/issues/746) - Rewords the "Reset Game" button to "Auto-Fit Game". 
- [Issue 745](https://github.com/aza547/wow-recorder/issues/745) - Fix PTT/Manual hotkeys being overly permissive.
>>>>>>> adc4bf2b

## [7.0.2] - 2025-10-01
### Added
- Log electron GPU info on startup.
- Log error messages from OBS signals if available.

### Fixed
- [Issue 740](https://github.com/aza547/wow-recorder/issues/740) - Fix an issue where HDR displays would show a black screen on both the preview and recording.
- [Issue 743](https://github.com/aza547/wow-recorder/issues/743) - Fix a bug where the encoder could auto-default to an invalid selection if recording resolutions higher than 4000.
- [Issue 744](https://github.com/aza547/wow-recorder/issues/744) - Fix a bug where the game source would not move if the overlay source was snapped.
- Fix a bug where a previous clip could be re-used if OBS hit a recording error.

## [7.0.1] - 2025-09-27

### Fixed
- Fix a bug where opening the audio settings page could crash the app.

## [7.0.0] - 2025-09-27
### Changed
- [Issue 697](https://github.com/aza547/wow-recorder/issues/697) & [PR 702](https://github.com/aza547/wow-recorder/pull/702) - Remove the dependency on OSN, OBS bindings are now provided by [noobs](https://github.com/aza547/noobs).
- Buffer recordings are now entirely in memory, removing a timing window that could cause videos to be wrongly cut also reducing disk wear and hopefully user confusion.
- Rework the audio sources page to be easier to understand.
- The `jim_nvenc` and `jim_nvenc_av1` encoders have been replaced by their modern counterparts. Migration is automatic.
- Pro config is now separated from the base config and won't interrupt recording if it goes wrong (e.g. your guild is deleted).

### Added
- Add the ability to manually record via a hotkey configurable in the settings.
- Add the ability to drag and scale video sources on the scene, as well as various other options.
- Split out cloud config from regular config and add an appropriate status card. Cloud settings can be reconfigured while recording.
- Add the ability to force the video sources to SDR.
- Volume can now be configured on a per-source basis.
- [Issue 632](https://github.com/aza547/wow-recorder/issues/632) - Add AV1 support for AMD: there has been no testing of this, please share your experience in Discord!
- Add support for QSV (H264 and AV1) encoding.
- Add a button to refresh the list of guilds on demand.
- On first time setup, automatically set the default the encoder to a sensible default (i.e. pick a hardware encoder).
- Add a button to set the encoder to a sensible default (same as above, but on demand rather than on first time install).

### Fixed
- [Issue 677](https://github.com/aza547/wow-recorder/issues/677) - Resolve issues with select menus hidden behind scene preview.
- [Issue 640](https://github.com/aza547/wow-recorder/issues/640) - Remove a hack relying on moving the preview off-screen when not on display.
- Fix HOA timer.
- Hide the scene preview while select menus are open, so they do not overlap.
- Automatically handle the changing of an audio device ID, if the device is available with a different ID.
- OBS logs now live in the same folder as the WCR logs so should be more obvious.
- OBS logs now have correct timestamps, rather than starting at 00:00:00.
- 
## [6.15.6] - 2025-08-28
### Fixed
- [Issue 725](https://github.com/aza547/wow-recorder/issues/725) - Remove the faders. This is to address crashes reported by several users. This function will come back using the libobs volume setting in 7.0.0 but setting source volume is for now unsupported. Stability is priority.

## [6.15.5] - 2025-08-25
### Fixed
- Fix Streets of Tazavesh timer again.
- [Issue 720](https://github.com/aza547/wow-recorder/issues/720) - Fix record challenge mode toggle.
- [Issue 716](https://github.com/aza547/wow-recorder/issues/716) - Don't allow "#" in storage path.
- [Issue 703](https://github.com/aza547/wow-recorder/issues/703) - Allow "`" as the PTT key.
- [Issue 639](https://github.com/aza547/wow-recorder/issues/639) - Fix key handling when drawing mode is enabled.

## [6.15.4] - 2025-08-16
### Fixed
- [Issue 717](https://github.com/aza547/wow-recorder/issues/717) - Update to OSN `0.25.47` to fix game capture mode.
- Fixed some key timers.
- Fixed a fader release log.

## [6.15.3] - 2025-08-10
### Added
- [PR 713](https://github.com/aza547/wow-recorder/pull/713) - Add switch to Enable/Disable recording of MoP Classic challenge modes. 

### Fixed
- [Issue 708](https://github.com/aza547/wow-recorder/issues/708) - Fix an issue where force stopping classic arena would give the wrong result and category.
- Update timers for TWW season 3 Mythic+.

## [6.15.1] - 2025-08-01
### Fixed
- Add some missing MOP classic arenas.

## [6.15.0] - 2025-07-31
### Changed
- Track the region as part of the combatant now the combat log includes it.

### Added
- [PR 692](https://github.com/aza547/wow-recorder/pull/692/files) - Adds Configurable Push-To-Talk Release Delay.
- Add MOP challenge modes.

### Fixed
- Make wipes overrun a few seconds longerto avoid missing anything.
- [Issue 668](https://github.com/aza547/wow-recorder/issues/668) - Fixes the zoom in hotkey.
- Make the test raid button work even when "record current raid only" is selected.
- Fix an issue where rescaling would not trigger on changing the canvas size.

## [6.14.2] - 2025-06-29
### Changed
- Don't apply current retail encounter filtering to PTR.
- Update OSN to 0.25.34.

### Added
- [Issue 689](https://github.com/aza547/wow-recorder/issues/689) - Add TWW Season 3 new dungeon.

### Fixed
- Fix a bug where the video source wouldn't rescale correctly after a reconfigure sometimes.

## [6.14.1] - 2025-06-15
### Changed
- [Issue 660](https://github.com/aza547/wow-recorder/issues/660) - Re-enable labels on video progress / volume sliders.

### Fixed
- [Issue 650](https://github.com/aza547/wow-recorder/issues/650) - Fix an issue where outside players could appear in the Mythic+ roster. 
- [Issue 687](https://github.com/aza547/wow-recorder/issues/687) - Fix an issue where the sorting of some columns was broken.
- [Issue 686](https://github.com/aza547/wow-recorder/issues/686) - Fix an issue where some keyboard interactions with the video selection table were broken when sorted.
- [Issue 684](https://github.com/aza547/wow-recorder/issues/684) - Fix an issue where Solo Shuffle videos could be grouped in the UI in error.
- [Issue 585](https://github.com/aza547/wow-recorder/issues/585) - Fix some missing translations.

## [6.14.0] - 2025-06-07
### Changed
- [Issue 519](https://github.com/aza547/wow-recorder/issues/519), [PR 676](https://github.com/aza547/wow-recorder/pull/676) - Use OBS's force stop functionality where we don't need a video file. 
- Some style improvements to the video selection table.

### Added
- [Issue 678](https://github.com/aza547/wow-recorder/issues/678) - Add the ability to record/upload current the current raid tier encounters only.
- Added an indicator to show how many videos are queued for upload download in addition to those currently in progress.

### Fixed
- [Issue 594](https://github.com/aza547/wow-recorder/issues/594) - Move the tag button to a more sensible place.

## [6.13.3] - 2025-06-01
### Added
- Add a "hide empty categories" option.
- [Issue 673](https://github.com/aza547/wow-recorder/issues/673) - Improve the delete dialog to allow individual videos to be deleted.
- Add the ability to disable hardware acceleration in the app.

### Fixed
- Stop re-encoding the audio on cutting video.
- [Issue 659](https://github.com/aza547/wow-recorder/issues/650) - Fix a bug where M+ without a boss pull would not record.
- [Issue 671](https://github.com/aza547/wow-recorder/issues/671) - Fix a benign error popping up on installing visual C++ libs.
- [Issue 672](https://github.com/aza547/wow-recorder/issues/672) - Fix a JavaScript error that could appear on quitting.

## [6.13.2] - 2025-05-22

### Added
- Add audio source bars to the audio configuration panel.

### Fixed
- [Issue 663](https://github.com/aza547/wow-recorder/issues/663) - Fix a bug with ghost audio devices not being deselectable.
- Rescale video to fit scene on source callback from OBS rather than a timer.
- Fix a bug where the process audio slider did not apply correctly.

## [6.13.1] - 2025-05-16
### Changed
- Change the polling mechanism to be websocket based, client refreshes are quicker and more efficient on the server side.
- Add a small amount of overrun to raid wipes to alleviate any rounding of the duration cutting into the pull.


## [6.13.0] - 2025-05-11
### Added
- [Issue 610](https://github.com/aza547/wow-recorder/issues/610) - Adds audio source configuration on a per-app basis.

### Fixed
- Fix an issue where 0% wipes were shown as 100% wipes.
- Fix an issue where Gallywix would show as 0% wipe on Mythic if wiping before the shield is broken.

## [6.12.2] - 2025-05-08
### Changed
- [Issue 654](https://github.com/aza547/wow-recorder/issues/654) - Make the colors for the boss %age HP more natural.

### Fixed
- [Issue 651](https://github.com/aza547/wow-recorder/issues/651) - Fixed an issue where deleting wouldn't update the GUI.

## [6.12.1] - 2025-04-28
### Fixed
- Fix an issue where double clicking the storage filter would set undefined.
- [Issue 469](https://github.com/aza547/wow-recorder/issues/649) - Fix an issue where the storage filter could reset to the "no videos" page.
- Fix an issue where video would randomly resize after changing tab.

## [6.12.0] - 2025-04-27
### Added
- [Issue 616](https://github.com/aza547/wow-recorder/issues/616) - Add an upload toggle for Retail and Classic recordings.
- Add a Storage filter toggle, remove the search tags for cloud/disk and the override switch for bypassing cloud videos.

### Fixed
- [Issue 642](https://github.com/aza547/wow-recorder/issues/642) - Check daily for updates not just on startup.
- Fixed an issue where 0% wipes would not show the %.
- Fix an issue where the Log path validation would accept a folder of the same level (e.g Interface).
- [Issue 646](https://github.com/aza547/wow-recorder/issues/646) - Fix an issue with the table page resetting on interacting with the videos.
- Fix an issue where arrow keys would not have consistent behaviour when video progress or volume slider was focused.
- [Issue 643](https://github.com/aza547/wow-recorder/issues/643) - Add missing unlocked filter and fix some icons.
- [Issue 602](https://github.com/aza547/wow-recorder/issues/602) - Reset the video player size on a resize if it's bigger than the window height.

## [6.11.1] - 2025-04-21
### Fixed
- Fix an issue where the scene preview would be misplaced when using Windows scaling.

## [6.11.0] - 2025-04-20
### Changed
- Shortlinks are now permanent, so reflect that in the UI.

### Added
- Add a drawing mode to allow annotation of the video player with Excalidraw.
- [Issue 621](https://github.com/aza547/wow-recorder/issues/621) - Add a delete permission tier and update client to respect it.

### Fixed
- The date range filter now translates correctly.
- Allow key events to propogate while video progress slider is focused.
- [Issue 628](https://github.com/aza547/wow-recorder/issues/628) - Fixes a bug where downloading a video wasn't possible if cloud upload was disabled in the config.
- [Issue 609](https://github.com/aza547/wow-recorder/issues/609) - Fixes a bug where numeric fields in settings would accept text and display NaN.
- [Issue 622](https://github.com/aza547/wow-recorder/issues/622) - Fix a bug where it was not possible to deselect the default audio devices.
- [Issue 625](https://github.com/aza547/wow-recorder/issues/625) - Fix a bug where audio devices would get deselected if they were unrecognized.
- [Issue 638](https://github.com/aza547/wow-recorder/issues/638) - Fix a bug where zooming (CTRL SHIFT + / CTRL -) would mess with the scene preview.

## [6.10.0] - 2025-04-12
### Changed
- Restyle the video table, removing the expandable rows in preference for a more minimal design.
- Delete, tag, and protect/star/lock buttons now apply to the row and not the viewpoint.
- Add the name "Warcraft Recorder" and app icon to the title bar.
- Upgrade obs-studio-node to 0.25.17 (and OBS to 30.2.4). 

### Added
- Added all combatants back to search filter.
- Show boss percentages on wipes.
- Catch render errors and display a refresh button for the user to recover.
- Add a date filter, and range picker.

### Fixed
- Bump packages, including electron, to pick up latest tzdata.
- [Issue 624](https://github.com/aza547/wow-recorder/issues/624) - Fixes an issue where manually deleting log files could cause recording to stop.
- [Issue 606](https://github.com/aza547/wow-recorder/issues/606) - Fixes an issue where bulk delete could cause the app to go blank.
- Add the cage of carnage arena.

## [6.9.3] - 2025-03-24
### Fixed
- Fix an issue introduced in 6.8.0 and then again in 6.9.2 where audio could be desynced on video seeking.
- Fix an issue where bulk deletes could fail due to exceeding the database rate limit.
- Fix an issue where AV1 encoded long videos (Mythic+) could fail to cut due to ffprobe outputting >1MB of stdout.

## [6.9.2] - 2025-03-21
### Fixed
- Fix an issue where clipping videos could fail when clipping from the start of a video.
- Fix an issue where MP4 files were technically not valid (despite still playing), preventing raw video embeds in Discord and flikering playback in VLC.
- Reduce the time to cut videos by reverting to copying the audio stream, and adding more frequent keyframes.
- [Issue 661](https://github.com/aza547/wow-recorder/issues/611) - Updates for some M+ timers that changed. 

## [6.9.1] - 2025-03-16
### Fixed
- [Issue 605](https://github.com/aza547/wow-recorder/issues/605) - Fix an issue where CTRL + Shift modifiers weren't being releases properly sometimes.
- Fix some more M+ timers.

## [6.9.0] - 2025-03-16
### Changed
- Collapse the search bar dropdown on picking something.

### Added
- [Issue 380](https://github.com/aza547/wow-recorder/issues/380) - Add support for the Nvidia and AMD AV1 encoders.
 
### Fixed
- [Issue 608](https://github.com/aza547/wow-recorder/issues/608) - Fix some M+ timers.

## [6.8.2] - 2025-03-07
### Changed
- Clipping mode now assumes a more sensible clip size. 
- Clipping mode labels now don't overlap so poorly.
- Show a more appropriate cloud icon if there isn't a cloud video to view.
- Stop CI builds (but still run the tests), code signing means the build needs to be local to the token.

### Added
- Add the 5760x1080 resolution.
- Fix a bunch of S2 Mythic+ dungeon timers.
- EV code signing!

### Fixed
- [Issue 588](https://github.com/aza547/wow-recorder/issues/588) - Fixes an issue where the client was prone to locking accounts on password change.

## [6.8.1] - 2025-02-23
### Added
- App updates are now automatic, but will still prompt the user before installing.

### Fixed
- Fix an issue introduced in 6.8.0 where audio could be desynced on video seeking.
- Do better validation of the retail PTR log path.
- Fix a bug where PTR recordings were cut short.

## [6.8.0] - 2025-02-21
### Added
- [Issue 593](https://github.com/aza547/wow-recorder/issues/593) - Allow use of arrow keys, enter, backspace to control search tags.
- Add the Wintergrasp zone ID.
- Add the ability to use ctrl / shift modifiers to select videos in the video table.
- [PR 597](https://github.com/aza547/wow-recorder/pull/597) - Add the ability to do multipov playback.
- [PR 598](https://github.com/aza547/wow-recorder/pull/598) - Resolve an issue where the start time of videos could vary by a few seconds due to keyframe snapping.


## [6.7.0] - 2025-02-02
### Changed
- Performance and style improvements for the video player.

### Added
- [Issue 590](https://github.com/aza547/wow-recorder/issues/590) - Add support for TWW S2 Mythic+ dungeons.
- [Issue 591](https://github.com/aza547/wow-recorder/issues/591) - Add a "clips upload" toggle in the settings.
- [Issue 583](https://github.com/aza547/wow-recorder/issues/583) - Add a PTR recording settings, supported on a best-effort basis.

### Fixed
- [Issue 586](https://github.com/aza547/wow-recorder/issues/586) - Fix a bug where we would spam logs with rescaling information.
- Fix a longstanding issue where the status tooltip could overlap the recording preview.
- Allow the default audio device to be selected, and default to it.
- Fix a bug with Game and Window capture modes not working for Beta or PTR clients. 

## [6.6.0] - 2025-01-27
### Changed
- Revamp the search bar to provide a nicer experience.

### Added
- Add the ability to skip individual frames with the "." or the "," hot keys.
- Add some extra details to the video selection table showing if rows contain videos that are starred or tagged.

### Fixed
- [Issue 587](https://github.com/aza547/wow-recorder/issues/587) - Fixes issues with the video player covering title bar.

## [6.5.1] - 2025-01-05
### Fixed
- Fix some missing translations.
- Fix a bug with Window capture mode not correctly setting up the scene.
- [Issue 579](https://github.com/aza547/wow-recorder/issues/579) - Fix a bug where clipped videos were counting towards pull count.

## [6.5.0] - 2025-01-03
### Changed
- Use new API endpoint.
- Replace the guild text field with a dropdown. 

### Added
- Simplified Chinese language support.

### Fixed
- Tidy up some borders in the video table.
- Let video category counters go higher than 999.
- [Issue 571](https://github.com/aza547/wow-recorder/issues/571) - Fix non-english client game/window capture detection.

## [6.4.1] - 2024-12-20
### Added
- German language support.

### Fixed
- Fix a bug where you couldn't configure a custom chat overlay.
- Add pagnation to video lists to avoid performance problems with a large number of videos.

## [6.4.0] - 2024-12-19
### Changed
- [Issue 559](https://github.com/aza547/wow-recorder/issues/559) - Don't group clips in the UI, it's confusing. 
- Fix an issue where Challenger's Peril was being accounted for twice.

### Added
- [Issue 566](https://github.com/aza547/wow-recorder/issues/566) - Add localisation support.
- [Issue 566](https://github.com/aza547/wow-recorder/issues/566) - Add Korean translations.

### Fixed
- [Issue 572](https://github.com/aza547/wow-recorder/issues/572) - Fix upload bug.
- Stop upload/download trackers flickering on 0%. 

## [6.3.0] - 2024-12-12
### Changed
- Improve responsiveness of viewpoint switching, and retain playing state.
- Update Electron from version 24.4.0 to 33.2.0, and other related packages.

### Added
- Add difficulty IDs for Classic Era Phase 6 raids.

## [6.2.1] - 2024-12-08
### Fixed
- Fix a bug where Classic Era was not recording.
- Fix a bug where the status card would not update after a game mode config change.
- Fix a bug where Challenger's Peril wasn't being accounted for in M+ dungeon timers.
- Fix a bug where bulk deleting videos wouldn't delete disk based videos.
- Fix a bug where bulk deleting videos when not a Pro user would crash the app.

## [6.2.0] - 2024-12-06

### Added
- [Issue 488](https://github.com/aza547/wow-recorder/issues/488) - Added a bulk delete option.

### Fixed
- [Issue 558](https://github.com/aza547/wow-recorder/issues/558) - Fix a bug where it was possible to set your storage path and buffer path to the same thing.
- [Issue 558](https://github.com/aza547/wow-recorder/issues/558) - Fix a bug where we would rescale the scene too often under some conditions.

## [6.1.0] - 2024-11-30
### Added
- Redesign the video selection panel to be more performant and useful.
- [Issue 538](https://github.com/aza547/wow-recorder/issues/538) - Pro users can now use a gif as their custom chat overlay.

### Fixed
- Fix an issue where the upload/download icons would flicker.
- Relax pull grouping timer as apparently Windows does a bad job of automatically keeping you in sync with an NTP server. 
- [Issue 550](https://github.com/aza547/wow-recorder/issues/550) - Add the 90s Challenger's Peril correction to M+ chest calculation.
- Fix a bug where deleted videos were sometimes not correctly deleted.
- Fix an issue where the CMAA 2 setting in WoW could cause blurry video. 

## [6.0.4] - 2024-10-27
### Fixed
- [Issue 544](https://github.com/aza547/wow-recorder/issues/544) - Fix the "cannot be closed on upgrade" bug.
- Fix some M+ timers in TWW S1.
- Add raid IDs for MC / BWL / ZG / Onyxia Era raids.

## [6.0.3] - 2024-10-12
### Changed
- Relax the timer we expect OBS to stop in from 30s to 60s. 

### Added
- Add cloud / disk as search filters.
- [Issue 537](https://github.com/aza547/wow-recorder/issues/537) - Space bar can now be used to start/stop the video player.
- [Issue 522](https://github.com/aza547/wow-recorder/issues/522) - Adds chinese client support for Window and Game capture modes.

### Fixed
- [Issue 542](https://github.com/aza547/wow-recorder/issues/542) - Fix a bug with the Devour M+ affix not displaying an image.
- [Issue 539](https://github.com/aza547/wow-recorder/issues/539) - Fix a bug where Mythic+ result search terms were misrepresented by the search bar.
- [Issue 540](https://github.com/aza547/wow-recorder/issues/540) - Clips are now timestamped at the point of clipping and sorted accordingly, rather than inheriting from their parent video.
- [Issue 543](https://github.com/aza547/wow-recorder/issues/543) - Fix a bug where the raid encounter pull counter could be wrong.
- [Issue 457](https://github.com/aza547/wow-recorder/issues/457) - Stop keyboard media keys playing/pausing the video when the app is minimized.
- [Issue 533](https://github.com/aza547/wow-recorder/issues/533) - Fix a bug where Challenger's Peril wasn't included in the keystone uprade level calculation.
- [Issue 535](https://github.com/aza547/wow-recorder/issues/535) - Fix a bug where using multiple audio devices could cause audio to sound terrible.
- Fix an issue where the scene could end up wrongly scaled after multiple settings changes.
- A bug with the 3440x1200 resolution.

## [6.0.2] - 2024-09-21
### Added
- [Issue 526](https://github.com/aza547/wow-recorder/issues/526) - Added the 3360x1440 resolution option.

### Fixed
- [Issue 518](https://github.com/aza547/wow-recorder/issues/518) - Minor UI issues.
- [Issue 529](https://github.com/aza547/wow-recorder/issues/529) - Raid upload difficulty threshold is no longer ignored.
- [Issue 531](https://github.com/aza547/wow-recorder/issues/531) - Selecting a monitor and unplugging it would break the app.
- Improve OBS signal handling to be more robust to timeouts.
- Update TWW season 1 M+ timers.

## [6.0.1] - 2024-09-02
### Fixed
- [Issue 521](https://github.com/aza547/wow-recorder/issues/521) - Missing support for the new Deephaul Ravine battleground.

## [6.0.0] - 2024-08-27
### Changed
- [PR 517](https://github.com/aza547/wow-recorder/pull/517) - Major rework of the UI, big thanks to Stephix for contributing this.
- Upgrade OBS to 29 (and OSN to 0.24.43).
### Fixed
- [Issue 512](https://github.com/aza547/wow-recorder/issues/512) - Fix a bug where the manager would repeatedly retry configuration if the user got the password wrong.
- Fixed an issue where you could not download a video if the cloud upload setting was disabled.
- Fix a bug where downloading the same video twice in a row would fail.
- Improve simultaenous death handling when applying video timeline marks.

## [5.7.2] - 2024-08-04
### Fixed
- The cloud account name field is now labelled user / email.
- [Issue 510](https://github.com/aza547/wow-recorder/issues/510) - Refocus the main window if the users tries to launch the app again.

## [5.7.1] - 2024-08-04
### Fixed
- [Issue 504](https://github.com/aza547/wow-recorder/issues/504) - Reattempt to configure on network failures.
- Another attempt to fix an issue where the rust-ps binary was getting flagged by anti-virus.

## [5.7.0] - 2024-08-03
### Changed
- [Issue 508](https://github.com/aza547/wow-recorder/issues/508) - Shareable links now last up to 30 days.

### Added
- Adds TWW season 1 Mythic+ dungeon support.

### Fixed
- Handle TWW log timestamps which now include the year.
- Attempt to fix an issue where the rust-ps binary was getting flagged by anti-virus.

## [5.6.2] - 2024-07-27
### Fixed
- Fix a regression where PTR and Beta didn't work in 5.6.1.
- [Issue 506](https://github.com/aza547/wow-recorder/issues/506) - Improve disk delete behaviour.
- Fix a bug where window capture did not work on TWW pre-patch as Blizzard changed the window name.
- Stop writing the cloud password to logs. 

## [5.6.1] - 2024-07-08
### Changed
- Make delete and delete all points of view into separate buttons for ease of use.

### Fixed
- Fix a major memory leak when using the AMD hardware encoder.
- Fix a slow memory leak caused by the process polling mechanism. 
- Fix a bug where the upload rate limit field would show when not relevant.
- Fix a bug where we would sometimes fail to cut a video as the clean-up ran mid-cutting.

## [5.6.0] - 2024-06-15
### Added
- [Issue 485](https://github.com/aza547/wow-recorder/issues/485) - Added upload rate limit setting.

### Fixed
- Make the chat overlay scale slider step size smaller.
- Fix the scrollbar width on the scene editor. 

## [5.5.0] - 2024-06-12
### Added
- [Issue 403](https://github.com/aza547/wow-recorder/issues/403) - Allow Pro users to use a custom chat overlay. 
- Access control to allow users to read but not write. Accompanies website changes.

### Fixed
- Fix a bug where TWW beta wouldn't be accepted as a retail log path.
- [Issue 227](https://github.com/aza547/wow-recorder/issues/227) - Fix a bug in classic where arena games sometimes ended too early.

## [5.4.2] - 2024-06-03
### Changed
- Make shareable links readable, and website player enhancements.
### Fixed
- Fix a bug with the disk size monitor not cleaning up correctly.

## [5.4.1] - 2024-05-23
### Changed
- [Issue 502](https://github.com/aza547/wow-recorder/issues/502) - Bring back combatant search filters.

### Fixed
- More M+ timer fixes.
- Better detection of mage specs in classic.
- Ignore the desktop.ini file when running folder checks.

## [5.4.0] - 2024-05-11
### Fixed
- Fix a bug where we would re-use the same stream on a failed upload, instead of a new one.
- Fix a bug where deleting a cloud video would not trigger other clients to update.
- Make the cloud settings more responsive withb a debounce timer.
- [Issue 500](https://github.com/aza547/wow-recorder/issues/500) - Fix some M+ timers.
- [Issue 400](https://github.com/aza547/wow-recorder/issues/400) - Prevent setting a pre-existing storage or buffer path with videos in it to avoid accidental deletions.
- [Issue 499](https://github.com/aza547/wow-recorder/issues/499) - Add a button and hotkey to delete all points of view for an activity.

## [5.3.1] - 2024-05-08
### Fixed
- Improve retry handling in-case of cloud upload failure.
- Fix a bug where two copies of WR were showing in Windows.
- Allow classic beta to be accepted as a valid log path.

## [5.3.0] - 2024-05-05
### Added
- [Issue 498](https://github.com/aza547/wow-recorder/issues/498) - Allows more detailed configuration of what videos to upload.
- Use new API auth endpoint to validate we're authenticated with the cloud.
- Client-side work to match API improvements for scalability.
- Fix a server side bug where long-running uploads would fail after an hour.

### Fixed
- [Issue 497](https://github.com/aza547/wow-recorder/issues/497) - Fix a bug where the upload/download buttons would show up when config wasn't valid, and when the upload button could sometimes cause errors.

## [5.2.5] - 2024-05-02
### Fixed
- [Issue 494](https://github.com/aza547/wow-recorder/issues/494) - Fix a bug where some old videos don't upload correctly due to level/keystoneLevel confusion.
- [Issue 495](https://github.com/aza547/wow-recorder/issues/495) - Fix a bug where old videos didn't show the start time correctly.

## [5.2.4] - 2024-04-28
### Fixed
- [Issue 483](https://github.com/aza547/wow-recorder/issues/483) - Fix a bug where pull count for raid bosses reset over midnight.
- [Issue 490](https://github.com/aza547/wow-recorder/issues/490) - Fix a bug where durations over an hour would wrap.
- [Issue 489](https://github.com/aza547/wow-recorder/issues/489) - Fix a bug where videos larger than 5GB failed to upload.

## [5.2.3] - 2024-04-21
### Fixed
- Fix a bug showing M+ level with old metadata versions.

## [5.2.2] - 2024-04-21
### Changed
- Video button styling.

### Fixed
- Fix a status icon bug.

## [5.2.1] - 2024-04-21
### Fixed
- Various search bar fixes.
- Remove app updater code, it doesn't work without a certificate.

## [5.2.0] - 2024-04-20
### Changed
- Cloud size monitor now runs server side.

### Added
- Add a reconfiguring status and animation to the status icon.

### Fixed
- Max cloud storage size is now variable.
- Fix a bug where the wrong video would show on startup/category change with multipov.

## [5.1.3] - 2024-04-17
### Fixed
- Fix a deplete timer in DOTI.
- Fix a bug where we could try dereference an undefined video.
- Fix a bug where search text was retained when changing categories.

## [5.1.2] - 2024-04-16
### Fixed
- A bug where the show more button would show in error.
- A bug where the cloud size monitor would delete protected videos.

## [5.1.1] - 2024-04-14
### Fixed
- Fix a bug where hitting play/pause was slightly slow to respond.

## [5.1.0] - 2024-04-14
### Fixed
- Bring back auto-updater.

## [5.0.1] - 2024-04-14
### Fixed
- Fix the cloud size monitor so it deletes from the database.
- Fix to download button not working.

## [5.0.0] - 2024-04-13
### Changed
- Use D1 for storing cloud video state, instead of JSON files in R2.

### Fixed
- Fix to include new SOD difficulty for Sunken Temple.

## [4.1.4] - 2024-04-12
### Fixed
- Fix pull counter for cloud videos.

## [4.1.3] - 2024-04-07
### Fixed
- Improve the responsiveness of setting reconfigures by only validating what has changed.
- Make the video player resizing more responsive.
- Remove deaths from unique hashing as it seems they can vary.
- Cloud size monitor running in wrong direction & test for this.
- Significant frontend performance improvements.

## [4.1.2] - 2024-04-04
### Fixed
- Cloud size monitor running in wrong direction & add a test for this.

## [4.1.1] - 2024-04-02
### Fixed
- Fix size monitor to not stop at 1000 keys.
- Reset number of videos displayed on category change.
- Fix a leaky event listener on the video button download function.
- Improve some cloud logging.
- Reset the videos shown on changing category.

## [4.1.0] - 2024-04-01
### Changed
- Let badges go higher than 99. 

### Added
- Classic era raid support.


## [4.0.9] - 2024-04-01
### Changed
- Change the test icon to be more intiuative. 
- Order video POVs alphabetically. 
- Fix a bug where we would forget the player size.


## [4.0.8] - 2024-03-31
### Fixed
- POV styling improvements.
- Cloud access bug with hardcoded bucket name.
- Make settings scrollbar wider.
- More cloud access logging.

## [4.0.7] - 2024-03-30
### Changed
- Make the POV selection group cloud and disk videos.

## [4.0.6] - 2024-03-30
### Fixed
- Fix ripple effect on video buttons when selecting sub-buttons.
- Fix button ripple effect radius.

## [4.0.5] - 2024-03-30
### Fixed
- Fix the UI button around the download spinner. 
- Fix some margins around the video buttons.

## [4.0.4] - 2024-03-30
### Changed
- Add some borders to UI buttons.

### Fixed
- Fix a bug where special characters in character names could break some functionality.

## [4.0.3] - 2024-03-30
### Fixed
- Fix a bug where frontend resource URLs could expire and fail to load.
- Improve logging for cloud function.
- Fix video marker buttons not reacting correctly.

## [4.0.2] - 2024-03-29
### Fixed
- Fix a bug where deleteing a POV could cause a blank screen.

## [4.0.1] - 2024-03-29
### Fixed
- Fix a bug where uploads would buffer the entire file into memory.
- Fix a bug where the progress bars maths was wonky.

## [4.0.0] - 2024-03-29
### Changed
- Change the CQP values for recording, they were too high resulting in large video files.

### Added
- Add cloud storage support.

## [3.25.3] - 2024-03-05
### Fixed
- Fix a bug where we would fail to detect wow running due to fastlist missing dependencies.

## [3.25.2] - 2024-03-04
### Fixed
- [Issue 482](https://github.com/aza547/wow-recorder/issues/482) - Fix a bug where leaving a Mythic+ and re-entering would cut it wrongly.
- [Issue 317](https://github.com/aza547/wow-recorder/issues/317) - Remove dependency on tasklist.
- Bring back the avoid_negative_ts make_zero to the cut command.
- Make the selected video more obvious.

## [3.25.1] - 2024-02-26
### Fixed
- [Issue 226](https://github.com/aza547/wow-recorder/issues/226) - Fix a bug where classic arena could be tagged with the wrong category.
- [Issue 252](https://github.com/aza547/wow-recorder/issues/252) - Fix a bug where hunter's feign death would end a classic arena game early.
- [Issue 481](https://github.com/aza547/wow-recorder/issues/481) - Improve classic arena spec detection.
- Cut videos more accurately by dropping the no-negative-ts flag from the cut call to ffmpeg.
- Show durations in the UI including overrun.
- Fix the color of unidentified specs in the UI.

## [3.25.0] - 2024-02-13
### Changed
- Remove combatant specs and classes from filter queries, class and spec querys now only apply to the player.
- Restyle the video delete prompt as a dialog option.
### Added
- [Issue 421](https://github.com/aza547/wow-recorder/issues/421) - Tagging feature.
### Fixed
- [Issue 388](https://github.com/aza547/wow-recorder/issues/388) - Pause video playback on minimize to system tray.
- Prevent spellchecking on the search bar text field giving annoying squiggles.
- [Issue 434](https://github.com/aza547/wow-recorder/issues/434) - Fix abandoned/deplete marking on Mythic+ dungeons.

## [3.24.0] - 2024-02-10
### Changed
- [Issue 474](https://github.com/aza547/wow-recorder/issues/474) - Use CQP/CRF encoder modes rather than VBR.
- Removed support for ffmpeg_nvenc encoder, as jim_nvenc is always preferable.
### Added
- [Issue 475](https://github.com/aza547/wow-recorder/issues/475) - Make overrun times for raid and dungeons configurable.
### Fixed
- [Issue 478](https://github.com/aza547/wow-recorder/issues/478) - Fix an issue with config validation sometimes failing when it shouldn't.

## [3.23.2] - 2024-02-03
### Fixed
- [Issue 462](https://github.com/aza547/wow-recorder/issues/462) - Fix a bug where you could not delete the selected video.
- Fix a bug where we were using the day of the week instead of day of the month in clipped file names.

## [3.23.1] - 2024-01-27
### Changed
- Improvements to the python integration test infrastructure.
- Improvements to video player controls aesthetics and overlapping of sliders in clipping mode.

### Added
- [Issue 470](https://github.com/aza547/wow-recorder/issues/470) - Add the 5120x2160 resolution.

### Fixed
- [Issue 311](https://github.com/aza547/wow-recorder/issues/311) - Ensure there is enough disk space on application of storage config.
- [Issue 477](https://github.com/aza547/wow-recorder/issues/477) - Prevent mic showing as listening when WoW is closed.
- [Issue 476](https://github.com/aza547/wow-recorder/issues/476) - Fix some buttons getting shunted off the screen on small monitors.
- Fix a bug where month numbers in clipped file names were off by one. 

## [3.23.0] - 2023-12-30
### Added
- [Issue 463](https://github.com/aza547/wow-recorder/issues/463) - Video clipping feature, includes a rework to the video player controls and timeline markers.

### Fixed
- [Issue 459](https://github.com/aza547/wow-recorder/issues/459) - Fix a bug where we didn't respect the content type settings.

## [3.22.1] - 2023-12-17
### Added
- Add the ability to drag to resize the video player without going fullscreen. 

### Fixed
- Fix some issues with the status icon occasionally showing the wrong status.

## [3.22.0] - 2023-12-10
### Added
- Add badges to the video buttons to show how many videos in each category.
- [Issue 115](https://github.com/aza547/wow-recorder/issues/115) - Add option to suppress background microphone noise.
- [Issue 448](https://github.com/aza547/wow-recorder/issues/448) - Allow naked modifier key use as the push to talk hotkey.

### Changed
- Improve responsiveness on startup.

### Fixed
- [Issue 458](https://github.com/aza547/wow-recorder/issues/458) - Fixed a bug where videos could be cut way shorter than intended.

## [3.21.0] - 2023-12-04
### Changed
- Make the video button more concise.
- Don't include "Unknown Raid" in the video file name.

### Fixed
- [Issue 455](https://github.com/aza547/wow-recorder/issues/455) - Fix the first write of the combat log being ignored.
- [Issue 453](https://github.com/aza547/wow-recorder/issues/453) - Fix erroneously holding an audio device on app starting.
- [Issue 454](https://github.com/aza547/wow-recorder/issues/454) - Improve error handling around OBS including automatic recovery from OBS misbehaviour.
- [Issue 456](https://github.com/aza547/wow-recorder/issues/456) - Fix issue with search bar remembering query but not text.

## [3.20.2] - 2023-11-17
### Fixed
- Add missing endboss in Waycrest to avoid "undefined" showing on the video timeline.
- Make text for dungeon names a bit smaller as new dungeons have long names.

## [3.20.1] - 2023-11-14
### Fixed
- Fix some bugs with Dragonflight season 3 Mythic+ dungeons.

## [3.20.0] - 2023-11-14
### Added
- [Issue 451](https://github.com/aza547/wow-recorder/issues/451) - Add Dragonflight season 3 Mythic+ dungeons.

## [3.19.4] - 2023-11-07
### Fixed
- Fix a bug where deleting a video when the first video in a category is selected breaks things.

## [3.19.3] - 2023-11-07
### Fixed
- Fix a bug where deleting a video when the last video in a category is selected breaks things.
- [Issue 447](https://github.com/aza547/wow-recorder/issues/447) - Fix a bug where could end up in an error state after sleeping Windows/closing WoW.
- [Issue 401](https://github.com/aza547/wow-recorder/issues/401) - Fix a bug where the selected video delete button shows but doesn't work.
- Pre-emptively increase the buffer time to 15 mins in anticipation of combat log changes.

## [3.19.2] - 2023-10-23
### Fixed
- Improve rejected promise handling by removing blanket rejected promise handling.
- Revert some color format changes breaking compatiblity with some platforms/players.

## [3.19.1] - 2023-10-21
### Added
- Add a CTRL override to the delete video confirmation prompt.
- Add retail / classic queries to the search bar.

### Changed
- Improve the look of some settings while a recording is active.

### Fixed
- [Issue 446](https://github.com/aza547/wow-recorder/issues/446) - Fix to darkness in AMD encodings, and improvements for other encoders.
- [Issue 443](https://github.com/aza547/wow-recorder/issues/443) - Back out initial fix and handle F5 refresh properly.
- Fixed an issue with some encounters not working as search bar queries.
- Hide the "Unknown Raid" text to make app maintenance easier.
- Fixed issue where we tried to delete some non-existent files noisy ENOENT errors in logs.
- Improve the search bar behaviour for existing queries when new videos are recorded.

## [3.19.0] - 2023-10-03
### Added
- Add the 3840 x 1200 resolution.
- [Issue 125](https://github.com/aza547/wow-recorder/issues/125) - Push to talk for microphone recording.
- Window capture support.

### Fixed
- [Issue 443](https://github.com/aza547/wow-recorder/issues/443) - Fix to Ctrl + R breaking the app.
- Fix PTR log path validation.

## [3.18.1] - 2023-09-03
### Fixed
- [Issue 440](https://github.com/aza547/wow-recorder/issues/440) - Fix a bug preventing settings being configured for the first time.

## [3.18.0] - 2023-09-03
### Added
- [Issue 425](https://github.com/aza547/wow-recorder/issues/425) - Add death counter to the video button for raids and mythic+.

### Fixed
- [Issue 435](https://github.com/aza547/wow-recorder/issues/435) - Only allow the software encoder for resolutions over 4000 pixels.
- [Issue 437](https://github.com/aza547/wow-recorder/issues/437) - Replace some sync logic with async logic.

## [3.17.0] - 2023-08-05
### Added
- [Issue 415](https://github.com/aza547/wow-recorder/issues/415) - Add buttons for easily toggling video markers, and other video marker improvements.

### Fixed
- Fix a bug where the coloring of the video tracker bar was slightly wrong.
- Fix a bug where the app didn't remember the last selected category on starting up.

## [3.16.1] - 2023-07-28
### Fixed
- Fix a bug where if no matches found with a filter query then the app would forever show the no videos message.

## [3.16.0] - 2023-07-23
### Changed
- Revamp the UI to be more intuative.

## [3.15.2] - 2023-07-16
### Fixed
- [Issue 310](https://github.com/aza547/wow-recorder/issues/310) - React to Windows sleep events better to avoid problems on Windows waking up.
### Changed
- Start building and packaging with the latest version of NodeJS (20.4.0).

## [3.15.1] - 2023-07-12
### Added
- Add the augmentation spec for evokers.

## [3.15.0] - 2023-07-08
### Added
- [Issue 407](https://github.com/aza547/wow-recorder/issues/407) - Record unrecognised encounters. This will enable WR to record legacy, beta and ptr raid bosses.
- [Issue 428](https://github.com/aza547/wow-recorder/issues/428) - Add a daily pull counter to raid video buttons.

### Changed
- Improve home page aesthetics.
- [Issue 427](https://github.com/aza547/wow-recorder/issues/427) - Include the player name in the video file name.

### Fixed
- Fix category selection chip which would do nothing when used on the settings/scene editor pages.
- Default max storage to zero (unlimited) instead of 200GB.

## [3.14.2] - 2023-06-24
### Added
- Add encounters for Trial of the Crusader classic. 

## [3.14.1] - 2023-06-21
### Fixed
- Revert the version of OBS studio node to 0.23.71 as the upgrade cause a bug preventing the chat overlay from showing.

## [3.14.0] - 2023-06-20
### Added
- [Issue 423](https://github.com/aza547/wow-recorder/issues/423) - Add affixes and some other UI improvements.
- [Issue 353](https://github.com/aza547/wow-recorder/issues/353) - Add overrun icon to the status indicator.

### Changed
- Bump the version of OBS studio node to 0.23.82.

## [3.13.1] - 2023-06-04
### Changed
- [Issue 416](https://github.com/aza547/wow-recorder/issues/416) - Automatically scale to canvas size.
- [Issue 420](https://github.com/aza547/wow-recorder/issues/420) - Convert to using thumbnails instead of fixed images.

### Fixed
- [Issue 417](https://github.com/aza547/wow-recorder/issues/417) - Fix a bug where sometimes recordings were missed.
- Split out the chat overlay settings from the game settings so it's more responsive.
- [Issue 418](https://github.com/aza547/wow-recorder/issues/418) - Improve the test button UX.
- [Issue 419](https://github.com/aza547/wow-recorder/issues/419) - Fix some misnamed boss encounters.

## [3.13.0] - 2023-05-21
### Added
- [Issue 216](https://github.com/aza547/wow-recorder/issues/216) - Add volume controls for audio sources.

### Changed
- [Issue 404](https://github.com/aza547/wow-recorder/issues/404) - Revamp settings so they can be configured live.
- [Issue 406](https://github.com/aza547/wow-recorder/issues/406) - Show death markers in all content types.

### Fixed
- [Issue 387](https://github.com/aza547/wow-recorder/issues/387) - Fix to Mythic+ video markers UX.
- [Issue 395](https://github.com/aza547/wow-recorder/issues/395) - Fix Dragonflight S2 dungeon timings for +2 and +3 chests.
- [Issue 405](https://github.com/aza547/wow-recorder/issues/405) - Guard against setting retail and classic log path to the same value.
- [Issue 410](https://github.com/aza547/wow-recorder/issues/410) - Fix preview dissapearing if recording while player is fullscreen.
- [Issue 393](https://github.com/aza547/wow-recorder/issues/393) - Improve some clipping issues with the preview. 

## [3.12.0] - 2023-05-03
### Added
- [Issue 386](https://github.com/aza547/wow-recorder/issues/386) - Option to disable minimize to tray.
- [Issue 394](https://github.com/aza547/wow-recorder/issues/394) - Updates for Dragonflight season 2 content.

### Fixed
- [Issue 397](https://github.com/aza547/wow-recorder/issues/397) - Fix issue where scene preview may not position correctly.

## [3.11.0] - 2023-04-30
### Added
- [Issue 354](https://github.com/aza547/wow-recorder/issues/354) - Add a scene preview to the home page.
- [Issue 354](https://github.com/aza547/wow-recorder/issues/354) - Add a scene editor page.
- [Issue 46](https://github.com/aza547/wow-recorder/issues/46) - Add the ability to use a chat overlay.

### Changed
- Restyle some checkboxes in the settings as switches, for continuity. 

### Fixed
- [Issue 384](https://github.com/aza547/wow-recorder/issues/384) - Fix Balakar Khan encounter ID.
- [Issue 391](https://github.com/aza547/wow-recorder/issues/391) - Bump electron version to ^24.0.0 to fix Mexico timezone bug.

## [3.10.4] - 2023-04-26
### Added
- [Issue 381](https://github.com/aza547/wow-recorder/issues/381) - Add "bookmarked" as a filter option.

### Fixed
- [Issue 381](https://github.com/aza547/wow-recorder/issues/381) - Fix a bug where the search bar query isn't cleared.
- [Issue 383](https://github.com/aza547/wow-recorder/issues/383) - Remove some options from the installer that didn't work. 
- [Issue 382](https://github.com/aza547/wow-recorder/issues/383) - Fix a bug where toggling bookmark on a video could make it vanish from the UI.

## [3.10.3] - 2023-04-24
### Fixed
- [Issue 328](https://github.com/aza547/wow-recorder/issues/328) - Fix a bug where the installer didn't automatically install the Visual C++ Redistributable package from Microsoft.

## [3.10.2] - 2023-04-23
### Changed
- [Issue 370](https://github.com/aza547/wow-recorder/issues/370) - Show more than the most recent video on home page.
- [Issue 371](https://github.com/aza547/wow-recorder/issues/371) - Include Battleground names in the UI.
- [Issue 352](https://github.com/aza547/wow-recorder/issues/352) - Change the home page to be less fancy and more functional.
- [Issue 359](https://github.com/aza547/wow-recorder/issues/359) - Add lots of support querys to the filter bar.
- [Issue 366](https://github.com/aza547/wow-recorder/issues/366) - Delete button now has a confirmation prompt.

### Fixed
- [Issue 376](https://github.com/aza547/wow-recorder/issues/376) - Change seeking so clicking a video marker won't go to the start but to where the user clicked.

## [3.10.1] - 2023-04-11
### Fixed
- [Issue 373](https://github.com/aza547/wow-recorder/issues/373) - Fixed an issue where the Mythic+ UI didn't display correctly due to combatant bleed.
- [Issue 372](https://github.com/aza547/wow-recorder/issues/372) - Improve the help text next to the force stop button.

## [3.10.0] - 2023-04-10
### Added
- [Issue 358](https://github.com/aza547/wow-recorder/issues/358) - Option to set threshold for raid difficulty recordings.
- [Issue 177](https://github.com/aza547/wow-recorder/issues/177) - Allow picking a category when using the test button.
- [Issue 359](https://github.com/aza547/wow-recorder/issues/359) - Add a search bar for filtering videos.

### Changed
- [Issue 352](https://github.com/aza547/wow-recorder/issues/352) - Improvements to the home page aesthetics.
- [Issue 347](https://github.com/aza547/wow-recorder/issues/347) - Only overrun in raids on kills.

### Fixed
- [Issue 355](https://github.com/aza547/wow-recorder/issues/355) - Fixed an issue where swapping characters can confuse the parser.
- [Issue 355](https://github.com/aza547/wow-recorder/issues/355) - Fixed an issue where we were incorrectly marking abandoned M+ as completed.
- [Issue 356](https://github.com/aza547/wow-recorder/issues/356) - Fixed an issue where adding too many audio devices wasn't handled well.
- [Issue 365](https://github.com/aza547/wow-recorder/issues/365) - Fixed an issue where an unknown specID would crash the app.
- [Issue 367](https://github.com/aza547/wow-recorder/issues/367) - Fixed an issue where Mythic+ COMBATANT_INFO events weren't getting handled appropriately. 
- [Issue 368](https://github.com/aza547/wow-recorder/issues/368) - Fixed an issue where comps don't display correctly in some retail content.

## [3.9.0] - 2023-04-07
### Added
- [Issue 334](https://github.com/aza547/wow-recorder/issues/334) - Add JKL, arrows and space hotkeys to video player for seeking.

### Changed
- [Issue 352](https://github.com/aza547/wow-recorder/issues/352) - Improvements to the home page aesthetics.
- Adjusted M+ markers to be based on segment duration.
- Adjusted M+ marker mouseover tips to be boss names instead of just 'Boss'.

### Fixed
- [NO-ISSUE] Fixed a bug where the app would sometimes crash on selecting a category with no videos.
- [Issue 362](https://github.com/aza547/wow-recorder/issues/362) - Include the M+ keystone level in the GUI. 

## [3.8.0] - 2023-04-04
### Changed
- [Issue 352](https://github.com/aza547/wow-recorder/issues/352) - Totally redesign the user interface.
- [Issue 348](https://github.com/aza547/wow-recorder/issues/348) - Changed CSS for Seek Bar to make it taller.

### Fixed
- [Issue 350](https://github.com/aza547/wow-recorder/issues/350) - Fix a bug where videos could be cut wrongly after using the stop recording button.
- Corrected first boss name in Court of Stars.
- [Issue 144](https://github.com/aza547/wow-recorder/issues/144) - Hide markers for some categories/flavours.

## [3.7.0] - 2023-03-24
### Added
- [Issue 340](https://github.com/aza547/wow-recorder/issues/340) - Option to minimize on clicking quit button.
- [Issue 144](https://github.com/aza547/wow-recorder/issues/144) - Add video timeline markers for solo shuffle and mythic+.
- [NO-ISSUE](https://github.com/aza547/wow-recorder/issues/144) - Add 5120x1440 resolution.

### Changed
- [Issue 144](https://github.com/aza547/wow-recorder/issues/144) - Use the Video JS player for playback.

### Fixed
- [Issue 334](https://github.com/aza547/wow-recorder/issues/344) - Fix bitrate for AMD GPUs, signficantly improving video quality.
- [Issue 334](https://github.com/aza547/wow-recorder/issues/344) - Remove some unsupported encoders.

## [3.6.2] - 2023-03-12
### Changed
- [NO-ISSUE] Upgrade OSN from 0.23.59 to 0.23.71. 
### Fixed
- [Issue 287](https://github.com/aza547/wow-recorder/issues/287) - Fix some ugly icons to look better. 
- [Issue 325](https://github.com/aza547/wow-recorder/issues/325) - Fix the OBS process not closing correctly on quitting.
- [Issue 338](https://github.com/aza547/wow-recorder/issues/338) - Resolve a problem when upgrading the app wouldn't shutdown OBS. 

## [3.6.1] - 2023-03-08
### Fixed
- [Issue 332](https://github.com/aza547/wow-recorder/issues/332) - Disable hardware accelerated rendering of the app.
- [Issue 336](https://github.com/aza547/wow-recorder/issues/336) - Fix a bug where we sometimes didn't refresh the GUI after a video was recorded. 
- [Issue 337](https://github.com/aza547/wow-recorder/issues/337) - Fix a spammy log if there is an empty WoW log dir. 

## [3.6.0] - 2023-03-04
### Added
- [Issue 329](https://github.com/aza547/wow-recorder/issues/329) - Option to hide cursor. 
- [Issue 326](https://github.com/aza547/wow-recorder/issues/326) - Option to ignore M+ below a certain level.

### Fixed
- [Issue 323](https://github.com/aza547/wow-recorder/issues/329) - Fix bug where size monitor was deleting protected videos.

## [3.5.1] - 2023-02-07
### Fixed
- [Issue 321](https://github.com/aza547/wow-recorder/issues/321) - Fix so that bitrate settings are remembered after first recording.

## [3.5.0] - 2023-02-03
### Added
- [Issue 34](https://github.com/aza547/wow-recorder/issues/34) - Add unit test infrastructure.
- [Issue 312](https://github.com/aza547/wow-recorder/issues/312) - Add a bookmark icon for protected videos.

### Changed
- [Issue 272](https://github.com/aza547/wow-recorder/issues/272) - Revert request for elevated permissions preventing running on startup. 

### Fixed
- [Issue 293](https://github.com/aza547/wow-recorder/issues/293) - Fix a backend bug where reconfiguring would leak audio device references.
- [Issue 303](https://github.com/aza547/wow-recorder/issues/303) - Fix error handling so that we don't get a blank screen if something goes wrong.
- [Issue 291](https://github.com/aza547/wow-recorder/issues/291) - Improve activity and recorder logic to prevent classic double stop issue. 
- [Issue 314](https://github.com/aza547/wow-recorder/issues/314) - Make size monitor more async to avoid app lag on game ending.

## [3.4.0] - 2023-01-22
### Added
- [Issue 296](https://github.com/aza547/wow-recorder/issues/296) - Add Ulduar classic support.
- [Issue 300](https://github.com/aza547/wow-recorder/issues/300) - Add difficulty to raid file names.

### Fixed
- [Issue 285](https://github.com/aza547/wow-recorder/issues/285) - Fix bug that prevented retail recording of retail war games. 
- [Issue 288](https://github.com/aza547/wow-recorder/issues/288) - Fix bug that prevented changing the FPS setting.
- [Issue 275](https://github.com/aza547/wow-recorder/issues/275) - Increase retail log timeout for better handling of M+.
- [Issue 251](https://github.com/aza547/wow-recorder/issues/251) - Fix text overflow clipping in video selection buttons.
- [Issue 293](https://github.com/aza547/wow-recorder/issues/293) - Fix to prevent adding too many audio devices in the settings.
- [Issue 294](https://github.com/aza547/wow-recorder/issues/294) - Remove a bunch of encoders that don't work with WR. 

## [3.3.3] - 2023-01-14
### Fixed
- Fix a bug where we didn't respect the overrun.
- [Issue 279](https://github.com/aza547/wow-recorder/issues/279) - Improve signalling robustness.
- [Issue 276](https://github.com/aza547/wow-recorder/issues/276) - Reconfiguring settings doesn't result in a blank screen with game capture.
- [Issue 280](https://github.com/aza547/wow-recorder/issues/280) - Handle unplugged audio devices better in the config.

## [3.3.2] - 2023-01-08
### Fixed
- [Issue 273](https://github.com/aza547/wow-recorder/issues/273) - Fix a bug where raid resets could crash the app.
- [Issue 271](https://github.com/aza547/wow-recorder/issues/271) - Allow OBS more time to signal.
- [Issue 274](https://github.com/aza547/wow-recorder/issues/274) - Fix bug when sometimes an internal arena zone change would crash the app.

## [3.3.1] - 2023-01-02
### Fixed
- [NO-ISSUE]- Fix crass default resolution bug.

## [3.3.0] - 2023-01-01
### Added
- [Issue 245](https://github.com/aza547/wow-recorder/issues/245) - Ability to pick and chose any combination of audio devices to record.

### Changed
- Upgrade obs-studio-node to 0.23.59. 

### Fixed
- [Issue 264](https://github.com/aza547/wow-recorder/issues/264) - Attempt to fix some permissions problems on Windows 11.
- [Issue 223](https://github.com/aza547/wow-recorder/issues/223) - Make resolutions hardcoded so there can be no weird disappearing of options. 
- [Issue 256](https://github.com/aza547/wow-recorder/issues/256) - Fix bug where resolution was sometimes flipped. 
- [Issue 57](https://github.com/aza547/wow-recorder/issues/57) - Fix a bug preventing windows from sleeping with WR open. 

## [3.2.0] - 2022-12-23
### Added
- [Issue 247](https://github.com/aza547/wow-recorder/issues/247) - Better handling for Solo Shuffle.

### Fixed
- [Issue 257](https://github.com/aza547/wow-recorder/issues/257) - Improve right click menu responsiveness. 

## [3.1.2] - 2022-12-17
### Added
- [Issue 246](https://github.com/aza547/wow-recorder/issues/246) - Config check that storage path and buffer path are different.
- [Issue 282](https://github.com/aza547/wow-recorder/issues/282) - Added config toggle switch to force input audio to mono.

### Changed
- Autoplay videos on selection.
- Display errors in a neater manner with suggestions on how to get help.
- Improve clipping of classic arenas to skip waiting room.

### Fixed
- Fix a bug where closing wow didn't stop the recorder if mid activity.
- Fix a problem when saving videos to NFS mounts. 
- [Issue 187](https://github.com/aza547/wow-recorder/issues/187) - Add Dragonflight M+ timings.

## [3.1.1] - 2022-12-09
### Fixed
- [Issue 239](https://github.com/aza547/wow-recorder/issues/239) - Fix app crashing when WoW closes if both log paths (retail and classic) are not configured. 
- [Issue 238](https://github.com/aza547/wow-recorder/issues/238) - Don't crash on unrecognised video category, just don't record.
- Fix to log watching to make the UI more responsive.
- Fix Nokhun Proving Grounds image and shorten name.
- Update video poster to look better.

## [3.1.0] - 2022-12-03
### Added
- [Issue 187](https://github.com/aza547/wow-recorder/issues/187) - Added the new M+ dungeons and arena for Dragonflight S1.
- [Issue 237](https://github.com/aza547/wow-recorder/issues/237) - Show specifically what config is wrong when config is invalid. 

### Fixed
- [Issue 236](https://github.com/aza547/wow-recorder/issues/236) - Fix to ignore normal, heroic and m0 dungeon bosses, as well as unknown encounters.  

## [3.0.4] - 2022-11-27
### Fixed
- [Issue 235](https://github.com/aza547/wow-recorder/issues/235) - Fix a bug where abandoned M+ runs caused the app to crash. 
- [Issue 229](https://github.com/aza547/wow-recorder/issues/229) - Fix a bug where the test button didn't work without a retail log path configured.
- Fix a bug where closing WoW while in an activity could crash the app.

## [3.0.3] - 2022-11-24
### Fixed
- Fix a bug where overrun isn't working as intended. Broke this in 3.0.1.

## [3.0.2] - 2022-11-20
### Fixed
- Fix a bug where videos were sometimes cut to wrong sizes.
- Fix a bug where Evoker class color wasn't displayed in the UI. 

## [3.0.1] - 2022-11-14
### Changed
- [Issue 228](https://github.com/aza547/wow-recorder/issues/228) - Clip activities better by not assuming buffer time is end of video.

### Fixed
- [Issue 224](https://github.com/aza547/wow-recorder/issues/224) - Make settings window taller to avoid clipping content settings.
- [Issue 230](https://github.com/aza547/wow-recorder/issues/230) - Fix a bug where recordings after saving settings were broken. 

## [3.0.0] - 2022-11-12

### Added
- [Issue 50](https://github.com/aza547/wow-recorder/issues/50) - Classic arena and battleground support. 
- Functionality to have a good estimate at if a battleground is a win or loss.
- Spec detection for all categories that lacked it. 
- Initial Evoker class handling in preperation for Dragonflight.

### Changed
- [Issue 224](https://github.com/aza547/wow-recorder/issues/224) - Improve main window styling. Bbreaks backwards compatbility with previously recorded videos.

### Fixed
- [Issue 221](https://github.com/aza547/wow-recorder/issues/221) - Fix a bug where on some setups only a subsection of the game was recorded. 

## [2.10.2] - 2022-11-04
### Fixed
- [Issue 220](https://github.com/aza547/wow-recorder/issues/220) - Revert audio sources muting to fix black screen recording bug. 

## [2.10.1] - 2022-11-02
### Fixed
- [Issue 57](https://github.com/aza547/wow-recorder/issues/57) - Only enable audio sources when recording buffer to avoid Windows not being able to go into sleep mode.
- [Issue 218](https://github.com/aza547/wow-recorder/issues/218) - Fix solo shuffle on DF pre-patch.

## [2.10.0] - 2022-10-22
### Added
- [Issue 211](https://github.com/aza547/wow-recorder/issues/211) - Validate combat log paths to avoid mistakes.
- [Issue 2](https://github.com/aza547/wow-recorder/issues/2) - Add Game Capture mode.
- [Issue 207](https://github.com/aza547/wow-recorder/issues/207) - Suggest some bitrates in the settings help text.

### Fixed
- [Issue 168](https://github.com/aza547/wow-recorder/issues/168) - Fix player combatant not being saved properly when a recording is forcibly ended.
- [Issue 205](https://github.com/aza547/wow-recorder/issues/205) - Expose encoder in Advanced Settings.
- [Issue 206](https://github.com/aza547/wow-recorder/issues/206) - Bitrate label corrected say to Mbps. 
- [Issue 208](https://github.com/aza547/wow-recorder/issues/208) - Fix to Warsong Gulch image.
- [Issue 213](https://github.com/aza547/wow-recorder/issues/213) - Fix the application occasionally crashing when WoW is closed.

## [2.9.0] - 2022-10-11
### Added
- [Issue 50](https://github.com/aza547/wow-recorder/issues/50) - Add WOTLK classic raid support for Naxx, EOE, OS and VOA. 
- [Issue 191](https://github.com/aza547/wow-recorder/issues/191) - Recording FPS, output resolution, and video bit rate now adjustable in video settings.
- [Issue 187](https://github.com/aza547/wow-recorder/issues/187) - Added Vault of the Incarnates raid IDs. 
- [Issue 192](https://github.com/aza547/wow-recorder/issues/192) - Accept Beta, PTR and classic processes as reason to move to ready state. 

### Changed
- [Issue 194](https://github.com/aza547/wow-recorder/issues/194) - Change to variable bitrate recording. This will drastically reduce video sizes. 


### Fixed
- [Issue 194](https://github.com/aza547/wow-recorder/issues/194) - Cut videos in a queue and don't block the recorder.
- [Issue 193](https://github.com/aza547/wow-recorder/issues/193) - Add some guards so we don't start recording in an invalid state. 
- [Issue 199](https://github.com/aza547/wow-recorder/issues/199) - Fix a bug where clicking test button several times would do bad things. 

## [2.8.2] - 2022-10-02

### Added
- [Issue 184](https://github.com/aza547/wow-recorder/issues/184) - Option to start-up to the system tray.

### Fixed 
- [Issue 164](https://github.com/aza547/wow-recorder/issues/164) - Expose the settings help text in the UI.
- [Issue 178](https://github.com/aza547/wow-recorder/issues/178) - Fix bufferStoragePath defaulting to an empty string.
- [Issue 186](https://github.com/aza547/wow-recorder/issues/186) - Prevent running multiple copies of WR. 

## [2.8.1] - 2022-09-27
### Fixed
- [Issue 175](https://github.com/aza547/wow-recorder/issues/175) - Fix test button on non en-GB locales. 
- [Issue 176](https://github.com/aza547/wow-recorder/issues/176) - Fix app crashing when recording is force stopped. 
- [Issue 177](https://github.com/aza547/wow-recorder/issues/177) - Let test run regardless of 2v2 config setting.

## [2.8.0] - 2022-09-26
### Added
- [Issue 81](https://github.com/aza547/wow-recorder/issues/81) - Better monitor selection in settings UI.
- [Issue 52](https://github.com/aza547/wow-recorder/issues/52) - Video files are now named more human friendly.
- [Issue 134](https://github.com/aza547/wow-recorder/issues/134) - Only handle UNIT_DIED when a recording activity is in progress.
- [Issue 142](https://github.com/aza547/wow-recorder/issues/142) - Make it possible to stop recording by clicking the 'rec' icon.
- [Issue 166](https://github.com/aza547/wow-recorder/issues/166) - Remember the selected category across application restarts.
- [Issue 150](https://github.com/aza547/wow-recorder/issues/50) - Add infrastructure for future classic support.
- [Issue 168](https://github.com/aza547/wow-recorder/issues/168) - Add a timeout feature that will end a recording after 2 minutes of combatlog inactivity. 

### Changed
- [Issue 165](https://github.com/aza547/wow-recorder/issues/165) - Now loads videos asynchronously to improve application reponsiveness on start up with many videos.
- [Issue 164](https://github.com/aza547/wow-recorder/issues/164) - Entirely revamp the settings to be more responsive and modern. Will reset user settings.

### Fixed
- [Issue 124](https://github.com/aza547/wow-recorder/issues/234) - Make buffering dir configurable. This setting is optional and will sensibly default.
- [Issue 123](https://github.com/aza547/wow-recorder/issues/123) - More robust monitor selection.
- [Issue 128](https://github.com/aza547/wow-recorder/issues/128) - Guard against multiple recording buffer restarts.
- [Issue 130](https://github.com/aza547/wow-recorder/issues/130) - Fix invalid default audio input/output device.
- [Issue 139](https://github.com/aza547/wow-recorder/issues/139) - Give OBS longer to recover, but crash the app if it doesn't signal.
- [Issue 155](https://github.com/aza547/wow-recorder/issues/155) - Fix periodic lag spike every 1 second while using app. 
- [Issue 167](https://github.com/aza547/wow-recorder/issues/167) - Fix Iron Docks M+ timer. 
- [Issue 133](https://github.com/aza547/wow-recorder/pull/133) - Fix bug that audio device would sometimes record when set to none. 

## [2.7.0] - 2022-09-19
### Added
- [Issue 47](https://github.com/aza547/wow-recorder/issues/48) - Add Mythic+ recording support.
- [Issue 74](https://github.com/aza547/wow-recorder/issues/74) - Added version check from github releases page.
- [Issue 99](https://github.com/aza547/wow-recorder/issues/99) - Remember video sound settings when changing videos.
- [Issue 107](https://github.com/aza547/wow-recorder/issues/107) - Add a config setting for minimum raid duration, to avoid saving boss resets. 
- [Issue 17](https://github.com/aza547/wow-recorder/issues/17) - Allow the selection of input/output audio devices for recording in settings.

### Changed
- [Issue 66](https://github.com/aza547/wow-recorder/issues/66) - Store buffer recordings in a better location. 

### Fixed
- [Issue 96](https://github.com/aza547/wow-recorder/issues/96) - Fixed windows resolution scaling resulting in OBS Resolutions not being set properly.
- [Issue 78](https://github.com/aza547/wow-recorder/issues/78) - Gracefully fail if a video can't be deleted, rather than giving an uncaught exception error.
- [Issue 75](https://github.com/aza547/wow-recorder/issues/75) - Fix to size monitor blocking saving of videos.
- [Issue 86](https://github.com/aza547/wow-recorder/issues/86) - Fix various event listener leaks.
- [Issue 112](https://github.com/aza547/wow-recorder/issues/112) - Crash the app if OBS gets into a bad state. 

## [2.6.1] - 2022-09-05
### Fixed
- [Issue 70](https://github.com/aza547/wow-recorder/issues/70) - Double clicking test button no longer breaks the test.
- [Issue 77](https://github.com/aza547/wow-recorder/issues/77) - Don't expect hyphen in WoWCombatLog.txt. 
- [Issue 82](https://github.com/aza547/wow-recorder/issues/82) - Don't fall over if a 5v5 wargame recording is made.
- Update various NPM packages to resolve various dependabot security issues.

## [2.6.0] - 2022-08-29
### Added
- [Issue 50](https://github.com/aza547/wow-recorder/issues/50) - Add some plumbing for future when we support classic.
- [Issue 2](https://github.com/aza547/wow-recorder/issues/2) - Add a monitor selection config option. Defaults to first monitor.
- [Issue 9](https://github.com/aza547/wow-recorder/issues/9) - Add a test button to the GUI. 

### Changed
- Assert that OBS behaves as expected or crash the app, previously we would just continue and get into god knows what error states.  
- No longer require the application to be restarted on a config change.
- Take OSN `0.22.10`, previously was on `0.10.10`.

### Fixed
- Rename window from "Arena Recorder" to "Warcraft Recorder". 
- [Issue 23](https://github.com/aza547/wow-recorder/issues/23) - Fix clean-up buffer issue on app close. 
- [Issue 64](https://github.com/aza547/wow-recorder/issues/64), [Issue 60](https://github.com/aza547/wow-recorder/issues/60) - Overhaul async logic causing problems. 
- [Issue 54](https://github.com/aza547/wow-recorder/issues/54) - Fix to stop recording when leaving arena games with /afk. 
- [Issue 23](https://github.com/aza547/wow-recorder/issues/23) - Fix bug where app would fail to start if there were no logs in the WoW logs directory. 
- [Issue 69](https://github.com/aza547/wow-recorder/issues/69) - Fix cleanup buffer JS error. 

## [2.5.2] - 2022-08-29
### Fixed
- Fix issue where ZONE_CHANGE can crash the app.

## [2.5.1] - 2022-08-29
### Fixed
- Fix ID for Sun King's Salvation encounter.
- Fix resolution hardcoded regression. 
- Fix issue where raid encounters don't save the result correctly if quickly followed by a zone change. 

## [2.5.0] - 2022-08-29
### Added
- [Issue 29](https://github.com/aza547/wow-recorder/issues/29) - Add all shadowlands raid encounters.
- [Issue 44](https://github.com/aza547/wow-recorder/issues/44) - Auto-stop recording if WoW is closed. 
- [Issue 26](https://github.com/aza547/wow-recorder/issues/26) - Buffer recording to always capture the beginning of games/encounters. 
- Add a button to open the application log path for debugging. 
- Add a link to Discord in the application.
- Small improvements improvements to tests.

### Fixed
- Clean-up handling of images, it was really messy.

## [2.4.1] - 2022-08-20
### Fixed
- Fix BG recording that was regressed in 2.4.0. 
- Fix Warsong Gulch zone ID.

## [2.4.0] - 2022-08-20
### Added
- Write more useful information to metadata files, including player name and spec. Thanks again to ericlytle for the contribution. 
- [Issue 19](https://github.com/aza547/wow-recorder/issues/19) - Display spec and name on arena and raid videos. 
- MMR hover text for arenas.

### Changed
- Remove hardcoded aspect ratio of application only appropriate for 1080p recordings. 

### Fixed
- [Issue 40](https://github.com/aza547/wow-recorder/issues/40) - Fix to AMD AMF encoder. 
- [Issue 42](https://github.com/aza547/wow-recorder/issues/42) - Fix to Deepwind Gorge button image.
- [Issue 42](https://github.com/aza547/wow-recorder/issues/42) - Fix issue where internal BG zone changes stop the recording.

## [2.3.0] - 2022-08-14
### Added
- Resources directory and better test scripts, although they still suck.
- [Issue 10](https://github.com/aza547/wow-recorder/issues/10) - Add logging infrastructure. 
- [Issue 33](https://github.com/aza547/wow-recorder/issues/33) - Add tray icon and menu. Make minimizing now hide in system tray.
- [Issue 32](https://github.com/aza547/wow-recorder/issues/32) - Add setting to run on start-up. 
- [Issue 6](https://github.com/aza547/wow-recorder/issues/6) - Battlegrounds is now a supported category.

### Changed
- Record at 60 FPS instead of 30. 

### Fixed
- Clean-up of react UI code. 

## [2.2.0] - 2022-08-07
### Added
- [Issue 28](https://github.com/aza547/wow-recorder/issues/28) - Add open file in system explorer option when right clicking videos.
- [Issue 28](https://github.com/aza547/wow-recorder/issues/28) - Add delete video option when right clicking videos.
- [Issue 27](https://github.com/aza547/wow-recorder/issues/27) - Add save video option when right clicking videos.

### Changed
- [Issue 37](https://github.com/aza547/wow-recorder/issues/37) - Remove bitrate cap, drastically increasing recording quality (and file size). Probably should make this configurable in the future. 

### Fixed
- [Issue 22](https://github.com/aza547/wow-recorder/issues/22) - Make app less fragile to missing metadata files. 

## [2.1.0] - 2022-08-05
### Added
- Add some color to outcome indicator. 

### Changed

### Fixed
- [Issue 5](https://github.com/aza547/wow-recorder/issues/5) - Fix arena win/loss indicator. Thanks to ericlytle for the code contribution. 

## [2.0.1] - 2022-07-31

### Fixed
- Fix minimize button.
- [Issue 21](https://github.com/aza547/wow-recorder/issues/21) - Handle people /afking out of content gracefully by stopping recording on ZONE_CHANGE for most categories.

## [2.0.0] - 2022-07-07
### Added
- Backdrops for SOFO raid bosses.

### Changed
- Use libobs for recording.
  - Removal of the python code for screen recording.
  - Removal of ffmpeg binary for screen capture. 
- Refactor of most internal logic.
- Disable BG/Mythic+ modes in the GUI for now. 

### Fixed

## [1.0.3] - 2022-07-03
### Added
- Better logs for GPU detection.

### Changed
- Move output.log to a fixed relative location. 

### Fixed
- Fix for AMD hardware encoding.

## [1.0.2] - 2022-06-28
### Changed
- Rename python.log to ffmpeg.log.
- Use hardware encoding on NVIDIA or AMD GPUs.
- Change app icon so not using the electron default. 

### Fixed
- Fix size monitor so it actually works. 

## [1.0.1] - 2022-06-26
### Fixed
- Fixed up README and CHANGELOG. 
- Remove some hardcoded paths.
- Fix bug that recorder doesn't start on a dir without logs in it.
- Create required directories in storage path if they don't exist. 
- Stop/start recorder process on config change.
- Add some extremely basic console logs for python recorder controller. 

## [1.0.0] - 2022-06-21
### Added
- Initial drop of project. <|MERGE_RESOLUTION|>--- conflicted
+++ resolved
@@ -8,12 +8,9 @@
 ### Changed
 ### Added
 ### Fixed
-<<<<<<< HEAD
 - Fixes some translations and phrases in the audio settings.
-=======
 - [Issue 746](https://github.com/aza547/wow-recorder/issues/746) - Rewords the "Reset Game" button to "Auto-Fit Game". 
 - [Issue 745](https://github.com/aza547/wow-recorder/issues/745) - Fix PTT/Manual hotkeys being overly permissive.
->>>>>>> adc4bf2b
 
 ## [7.0.2] - 2025-10-01
 ### Added
