# Changelog
All notable changes to this project will be documented in this file.

The format is based on [Keep a Changelog](https://keepachangelog.com/en/1.0.0/),
and this project adheres to [Semantic Versioning](https://semver.org/spec/v2.0.0.html).

## [Unreleased]

### Added
- [Issue 134](https://github.com/aza547/wow-recorder/issues/134) - Only handle UNIT_DIED when a recording activity is in progress
- [Issue 142](https://github.com/aza547/wow-recorder/issues/142) - Make it possible to stop recording.
<<<<<<< HEAD
- Now loads videos asynchronously to improve application reponsiveness on start up with many videos
- Remember the selected category across application restarts
=======
>>>>>>> 60dd169d

### Changed
- Now loads videos asynchronously to improve application reponsiveness on start up with many videos

### Fixed
- [Issue 123](https://github.com/aza547/wow-recorder/issues/123) - Snap to resolutions within 2 pixels (up from 1).
- [Issue 128](https://github.com/aza547/wow-recorder/issues/128) - Guard against multiple buffer restarts.
- [Issue 130](https://github.com/aza547/wow-recorder/issues/130) - Fix invalid default audio input/output device.
- Fix Iron Docks M+ timer. 

## [2.7.0] - 2022-09-19
### Added
- [Issue 47](https://github.com/aza547/wow-recorder/issues/48) - Add Mythic+ recording support.
- [Issue 74](https://github.com/aza547/wow-recorder/issues/74) - Added version check from github releases page.
- [Issue 99](https://github.com/aza547/wow-recorder/issues/99) - Remember video sound settings when changing videos.
- [Issue 107](https://github.com/aza547/wow-recorder/issues/107) - Add a config setting for minimum raid duration, to avoid saving boss resets. 
- [Issue 17](https://github.com/aza547/wow-recorder/issues/17) - Allow the selection of input/output audio devices for recording in settings.

### Changed
- [Issue 66](https://github.com/aza547/wow-recorder/issues/66) - Store buffer recordings in a better location. 

### Fixed
- [Issue 96](https://github.com/aza547/wow-recorder/issues/96) - Fixed windows resolution scaling resulting in OBS Resolutions not being set properly.
- [Issue 78](https://github.com/aza547/wow-recorder/issues/78) - Gracefully fail if a video can't be deleted, rather than giving an uncaught exception error.
- [Issue 75](https://github.com/aza547/wow-recorder/issues/75) - Fix to size monitor blocking saving of videos.
- [Issue 86](https://github.com/aza547/wow-recorder/issues/86) - Fix various event listener leaks.
- [Issue 112](https://github.com/aza547/wow-recorder/issues/112) - Crash the app if OBS gets into a bad state. 

## [2.6.1] - 2022-09-05
### Fixed
- [Issue 70](https://github.com/aza547/wow-recorder/issues/70) - Double clicking test button no longer breaks the test.
- [Issue 77](https://github.com/aza547/wow-recorder/issues/77) - Don't expect hyphen in WoWCombatLog.txt. 
- [Issue 82](https://github.com/aza547/wow-recorder/issues/82) - Don't fall over if a 5v5 wargame recording is made.
- Update various NPM packages to resolve various dependabot security issues.

## [2.6.0] - 2022-08-29
### Added
- [Issue 50](https://github.com/aza547/wow-recorder/issues/50) - Add some plumbing for future when we support classic.
- [Issue 2](https://github.com/aza547/wow-recorder/issues/2) - Add a monitor selection config option. Defaults to first monitor.
- [Issue 9](https://github.com/aza547/wow-recorder/issues/9) - Add a test button to the GUI. 

### Changed
- Assert that OBS behaves as expected or crash the app, previously we would just continue and get into god knows what error states.  
- No longer require the application to be restarted on a config change.
- Take OSN `0.22.10`, previously was on `0.10.10`.

### Fixed
- Rename window from "Arena Recorder" to "Warcraft Recorder". 
- [Issue 23](https://github.com/aza547/wow-recorder/issues/23) - Fix clean-up buffer issue on app close. 
- [Issue 64](https://github.com/aza547/wow-recorder/issues/64), [Issue 60](https://github.com/aza547/wow-recorder/issues/60) - Overhaul async logic causing problems. 
- [Issue 54](https://github.com/aza547/wow-recorder/issues/54) - Fix to stop recording when leaving arena games with /afk. 
- [Issue 23](https://github.com/aza547/wow-recorder/issues/23) - Fix bug where app would fail to start if there were no logs in the WoW logs directory. 
- [Issue 69](https://github.com/aza547/wow-recorder/issues/69) - Fix cleanup buffer JS error. 

## [2.5.2] - 2022-08-29
### Fixed
- Fix issue where ZONE_CHANGE can crash the app.

## [2.5.1] - 2022-08-29
### Fixed
- Fix ID for Sun King's Salvation encounter.
- Fix resolution hardcoded regression. 
- Fix issue where raid encounters don't save the result correctly if quickly followed by a zone change. 

## [2.5.0] - 2022-08-29
### Added
- [Issue 29](https://github.com/aza547/wow-recorder/issues/29) - Add all shadowlands raid encounters.
- [Issue 44](https://github.com/aza547/wow-recorder/issues/44) - Auto-stop recording if WoW is closed. 
- [Issue 26](https://github.com/aza547/wow-recorder/issues/26) - Buffer recording to always capture the beginning of games/encounters. 
- Add a button to open the application log path for debugging. 
- Add a link to Discord in the application.
- Small improvements improvements to tests.

### Fixed
- Clean-up handling of images, it was really messy.

## [2.4.1] - 2022-08-20
### Fixed
- Fix BG recording that was regressed in 2.4.0. 
- Fix Warsong Gulch zone ID.

## [2.4.0] - 2022-08-20
### Added
- Write more useful information to metadata files, including player name and spec. Thanks again to ericlytle for the contribution. 
- [Issue 19](https://github.com/aza547/wow-recorder/issues/19) - Display spec and name on arena and raid videos. 
- MMR hover text for arenas.

### Changed
- Remove hardcoded aspect ratio of application only appropriate for 1080p recordings. 

### Fixed
- [Issue 40](https://github.com/aza547/wow-recorder/issues/40) - Fix to AMD AMF encoder. 
- [Issue 42](https://github.com/aza547/wow-recorder/issues/42) - Fix to Deepwind Gorge button image.
- [Issue 42](https://github.com/aza547/wow-recorder/issues/42) - Fix issue where internal BG zone changes stop the recording.

## [2.3.0] - 2022-08-14
### Added
- Resources directory and better test scripts, although they still suck.
- [Issue 10](https://github.com/aza547/wow-recorder/issues/10) - Add logging infrastructure. 
- [Issue 33](https://github.com/aza547/wow-recorder/issues/33) - Add tray icon and menu. Make minimizing now hide in system tray.
- [Issue 32](https://github.com/aza547/wow-recorder/issues/32) - Add setting to run on start-up. 
- [Issue 6](https://github.com/aza547/wow-recorder/issues/6) - Battlegrounds is now a supported category.

### Changed
- Record at 60 FPS instead of 30. 

### Fixed
- Clean-up of react UI code. 

## [2.2.0] - 2022-08-07
### Added
- [Issue 28](https://github.com/aza547/wow-recorder/issues/28) - Add open file in system explorer option when right clicking videos.
- [Issue 28](https://github.com/aza547/wow-recorder/issues/28) - Add delete video option when right clicking videos.
- [Issue 27](https://github.com/aza547/wow-recorder/issues/27) - Add save video option when right clicking videos.

### Changed
- [Issue 37](https://github.com/aza547/wow-recorder/issues/37) - Remove bitrate cap, drastically increasing recording quality (and file size). Probably should make this configurable in the future. 

### Fixed
- [Issue 22](https://github.com/aza547/wow-recorder/issues/22) - Make app less fragile to missing metadata files. 

## [2.1.0] - 2022-08-05
### Added
- Add some color to outcome indicator. 

### Changed

### Fixed
- [Issue 5](https://github.com/aza547/wow-recorder/issues/5) - Fix arena win/loss indicator. Thanks to ericlytle for the code contribution. 

## [2.0.1] - 2022-07-31

### Fixed
- Fix minimize button.
- [Issue 21](https://github.com/aza547/wow-recorder/issues/21) - Handle people /afking out of content gracefully by stopping recording on ZONE_CHANGE for most categories.

## [2.0.0] - 2022-07-07
### Added
- Backdrops for SOFO raid bosses.

### Changed
- Use libobs for recording.
  - Removal of the python code for screen recording.
  - Removal of ffmpeg binary for screen capture. 
- Refactor of most internal logic.
- Disable BG/Mythic+ modes in the GUI for now. 

### Fixed

## [1.0.3] - 2022-07-03
### Added
- Better logs for GPU detection.

### Changed
- Move output.log to a fixed relative location. 

### Fixed
- Fix for AMD hardware encoding.

## [1.0.2] - 2022-06-28
### Changed
- Rename python.log to ffmpeg.log.
- Use hardware encoding on NVIDIA or AMD GPUs.
- Change app icon so not using the electron default. 

### Fixed
- Fix size monitor so it actually works. 

## [1.0.1] - 2022-06-26
### Fixed
- Fixed up README and CHANGELOG. 
- Remove some hardcoded paths.
- Fix bug that recorder doesn't start on a dir without logs in it.
- Create required directories in storage path if they don't exist. 
- Stop/start recorder process on config change.
- Add some extremely basic console logs for python recorder controller. 

## [1.0.0] - 2022-06-21
### Added
- Initial drop of project. <|MERGE_RESOLUTION|>--- conflicted
+++ resolved
@@ -9,11 +9,9 @@
 ### Added
 - [Issue 134](https://github.com/aza547/wow-recorder/issues/134) - Only handle UNIT_DIED when a recording activity is in progress
 - [Issue 142](https://github.com/aza547/wow-recorder/issues/142) - Make it possible to stop recording.
-<<<<<<< HEAD
 - Now loads videos asynchronously to improve application reponsiveness on start up with many videos
 - Remember the selected category across application restarts
-=======
->>>>>>> 60dd169d
+
 
 ### Changed
 - Now loads videos asynchronously to improve application reponsiveness on start up with many videos
