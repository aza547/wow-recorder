# Changelog
All notable changes to this project will be documented in this file.

The format is based on [Keep a Changelog](https://keepachangelog.com/en/1.0.0/),
and this project adheres to [Semantic Versioning](https://semver.org/spec/v2.0.0.html).

## [Unreleased]

### Added
<<<<<<< HEAD
- Manual stop recording button, on the 'recording' status icon.
=======
- Now loads videos asynchronously to improve application reponsiveness on start up with many videos
>>>>>>> 2d0d05fa

### Changed
### Fixed

## [2.7.0] - 2022-09-19
### Added
- [Issue 47](https://github.com/aza547/wow-recorder/issues/48) - Add Mythic+ recording support.
- [Issue 74](https://github.com/aza547/wow-recorder/issues/74) - Added version check from github releases page.
- [Issue 99](https://github.com/aza547/wow-recorder/issues/99) - Remember video sound settings when changing videos.
- [Issue 107](https://github.com/aza547/wow-recorder/issues/107) - Add a config setting for minimum raid duration, to avoid saving boss resets. 
- [Issue 17](https://github.com/aza547/wow-recorder/issues/17) - Allow the selection of input/output audio devices for recording in settings.

### Changed
- [Issue 66](https://github.com/aza547/wow-recorder/issues/66) - Store buffer recordings in a better location. 

### Fixed
- [Issue 96](https://github.com/aza547/wow-recorder/issues/96) - Fixed windows resolution scaling resulting in OBS Resolutions not being set properly.
- [Issue 78](https://github.com/aza547/wow-recorder/issues/78) - Gracefully fail if a video can't be deleted, rather than giving an uncaught exception error.
- [Issue 75](https://github.com/aza547/wow-recorder/issues/75) - Fix to size monitor blocking saving of videos.
- [Issue 86](https://github.com/aza547/wow-recorder/issues/86) - Fix various event listener leaks.
- [Issue 112](https://github.com/aza547/wow-recorder/issues/112) - Crash the app if OBS gets into a bad state. 

## [2.6.1] - 2022-09-05
### Fixed
- [Issue 70](https://github.com/aza547/wow-recorder/issues/70) - Double clicking test button no longer breaks the test.
- [Issue 77](https://github.com/aza547/wow-recorder/issues/77) - Don't expect hyphen in WoWCombatLog.txt. 
- [Issue 82](https://github.com/aza547/wow-recorder/issues/82) - Don't fall over if a 5v5 wargame recording is made.
- Update various NPM packages to resolve various dependabot security issues.

## [2.6.0] - 2022-08-29
### Added
- [Issue 50](https://github.com/aza547/wow-recorder/issues/50) - Add some plumbing for future when we support classic.
- [Issue 2](https://github.com/aza547/wow-recorder/issues/2) - Add a monitor selection config option. Defaults to first monitor.
- [Issue 9](https://github.com/aza547/wow-recorder/issues/9) - Add a test button to the GUI. 

### Changed
- Assert that OBS behaves as expected or crash the app, previously we would just continue and get into god knows what error states.  
- No longer require the application to be restarted on a config change.
- Take OSN `0.22.10`, previously was on `0.10.10`.

### Fixed
- Rename window from "Arena Recorder" to "Warcraft Recorder". 
- [Issue 23](https://github.com/aza547/wow-recorder/issues/23) - Fix clean-up buffer issue on app close. 
- [Issue 64](https://github.com/aza547/wow-recorder/issues/64), [Issue 60](https://github.com/aza547/wow-recorder/issues/60) - Overhaul async logic causing problems. 
- [Issue 54](https://github.com/aza547/wow-recorder/issues/54) - Fix to stop recording when leaving arena games with /afk. 
- [Issue 23](https://github.com/aza547/wow-recorder/issues/23) - Fix bug where app would fail to start if there were no logs in the WoW logs directory. 
- [Issue 69](https://github.com/aza547/wow-recorder/issues/69) - Fix cleanup buffer JS error. 

## [2.5.2] - 2022-08-29
### Fixed
- Fix issue where ZONE_CHANGE can crash the app.

## [2.5.1] - 2022-08-29
### Fixed
- Fix ID for Sun King's Salvation encounter.
- Fix resolution hardcoded regression. 
- Fix issue where raid encounters don't save the result correctly if quickly followed by a zone change. 

## [2.5.0] - 2022-08-29
### Added
- [Issue 29](https://github.com/aza547/wow-recorder/issues/29) - Add all shadowlands raid encounters.
- [Issue 44](https://github.com/aza547/wow-recorder/issues/44) - Auto-stop recording if WoW is closed. 
- [Issue 26](https://github.com/aza547/wow-recorder/issues/26) - Buffer recording to always capture the beginning of games/encounters. 
- Add a button to open the application log path for debugging. 
- Add a link to Discord in the application.
- Small improvements improvements to tests.

### Fixed
- Clean-up handling of images, it was really messy.

## [2.4.1] - 2022-08-20
### Fixed
- Fix BG recording that was regressed in 2.4.0. 
- Fix Warsong Gulch zone ID.

## [2.4.0] - 2022-08-20
### Added
- Write more useful information to metadata files, including player name and spec. Thanks again to ericlytle for the contribution. 
- [Issue 19](https://github.com/aza547/wow-recorder/issues/19) - Display spec and name on arena and raid videos. 
- MMR hover text for arenas.

### Changed
- Remove hardcoded aspect ratio of application only appropriate for 1080p recordings. 

### Fixed
- [Issue 40](https://github.com/aza547/wow-recorder/issues/40) - Fix to AMD AMF encoder. 
- [Issue 42](https://github.com/aza547/wow-recorder/issues/42) - Fix to Deepwind Gorge button image.
- [Issue 42](https://github.com/aza547/wow-recorder/issues/42) - Fix issue where internal BG zone changes stop the recording.

## [2.3.0] - 2022-08-14
### Added
- Resources directory and better test scripts, although they still suck.
- [Issue 10](https://github.com/aza547/wow-recorder/issues/10) - Add logging infrastructure. 
- [Issue 33](https://github.com/aza547/wow-recorder/issues/33) - Add tray icon and menu. Make minimizing now hide in system tray.
- [Issue 32](https://github.com/aza547/wow-recorder/issues/32) - Add setting to run on start-up. 
- [Issue 6](https://github.com/aza547/wow-recorder/issues/6) - Battlegrounds is now a supported category.

### Changed
- Record at 60 FPS instead of 30. 

### Fixed
- Clean-up of react UI code. 

## [2.2.0] - 2022-08-07
### Added
- [Issue 28](https://github.com/aza547/wow-recorder/issues/28) - Add open file in system explorer option when right clicking videos.
- [Issue 28](https://github.com/aza547/wow-recorder/issues/28) - Add delete video option when right clicking videos.
- [Issue 27](https://github.com/aza547/wow-recorder/issues/27) - Add save video option when right clicking videos.

### Changed
- [Issue 37](https://github.com/aza547/wow-recorder/issues/37) - Remove bitrate cap, drastically increasing recording quality (and file size). Probably should make this configurable in the future. 

### Fixed
- [Issue 22](https://github.com/aza547/wow-recorder/issues/22) - Make app less fragile to missing metadata files. 

## [2.1.0] - 2022-08-05
### Added
- Add some color to outcome indicator. 

### Changed

### Fixed
- [Issue 5](https://github.com/aza547/wow-recorder/issues/5) - Fix arena win/loss indicator. Thanks to ericlytle for the code contribution. 

## [2.0.1] - 2022-07-31

### Fixed
- Fix minimize button.
- [Issue 21](https://github.com/aza547/wow-recorder/issues/21) - Handle people /afking out of content gracefully by stopping recording on ZONE_CHANGE for most categories.

## [2.0.0] - 2022-07-07
### Added
- Backdrops for SOFO raid bosses.

### Changed
- Use libobs for recording.
  - Removal of the python code for screen recording.
  - Removal of ffmpeg binary for screen capture. 
- Refactor of most internal logic.
- Disable BG/Mythic+ modes in the GUI for now. 

### Fixed

## [1.0.3] - 2022-07-03
### Added
- Better logs for GPU detection.

### Changed
- Move output.log to a fixed relative location. 

### Fixed
- Fix for AMD hardware encoding.

## [1.0.2] - 2022-06-28
### Changed
- Rename python.log to ffmpeg.log.
- Use hardware encoding on NVIDIA or AMD GPUs.
- Change app icon so not using the electron default. 

### Fixed
- Fix size monitor so it actually works. 

## [1.0.1] - 2022-06-26
### Fixed
- Fixed up README and CHANGELOG. 
- Remove some hardcoded paths.
- Fix bug that recorder doesn't start on a dir without logs in it.
- Create required directories in storage path if they don't exist. 
- Stop/start recorder process on config change.
- Add some extremely basic console logs for python recorder controller. 

## [1.0.0] - 2022-06-21
### Added
- Initial drop of project. <|MERGE_RESOLUTION|>--- conflicted
+++ resolved
@@ -7,11 +7,8 @@
 ## [Unreleased]
 
 ### Added
-<<<<<<< HEAD
 - Manual stop recording button, on the 'recording' status icon.
-=======
 - Now loads videos asynchronously to improve application reponsiveness on start up with many videos
->>>>>>> 2d0d05fa
 
 ### Changed
 ### Fixed
