import * as React from 'react';
import CheckIcon from '@mui/icons-material/Check';
import ToggleButton from '@mui/material/ToggleButton';
import { ObsAudioDevice } from 'main/obsAudioDeviceUtils';
import InformationDialog from 'renderer/InformationDialog';
import { getElectronStoreValue, resolveBufferStoragePath } from 'main/helpers';
import { OurDisplayType } from 'main/types';

const ipc = window.electron.ipcRenderer;

export default function Settings() {

  const [dialogState, setDialog] = React.useState({
    open: false,
    dialogContent: '',
  });

  /**
   * React state variables.
   */
  const [state, useState] = React.useState({
<<<<<<< HEAD
    storagePath: window.electron.store.get('storage-path'),
    // Retail
    logPath: window.electron.store.get('log-path'),
    // Classic (WotlK)
    logPathClassic: window.electron.store.get('log-path-classic'),
    // Classic (Vanilla)
    logPathClassicEra: window.electron.store.get('log-path-classic-era'),
    maxStorage: window.electron.store.get('max-storage'),
    monitorIndex: window.electron.store.get('monitor-index'),
    audioInputDevice: window.electron.store.get('audio-input-device'),
    audioOutputDevice: window.electron.store.get('audio-output-device'),
    minEncounterDuration: window.electron.store.get('min-encounter-duration'),
    startUp: window.electron.store.get('start-up') === 'true',
=======
    storagePath:          getElectronStoreValue<string>('storage-path'),
    bufferStoragePath:    getElectronStoreValue<string>('buffer-storage-path'),
    logPath:              getElectronStoreValue<string>('log-path'),
    maxStorage:           getElectronStoreValue<string>('max-storage'),
    monitorIndex:         getElectronStoreValue<string>('monitor-index'),
    audioInputDevice:     getElectronStoreValue<string>('audio-input-device'),
    audioOutputDevice:    getElectronStoreValue<string>('audio-output-device'),
    minEncounterDuration: getElectronStoreValue<string>('min-encounter-duration'),
    startUp:              getElectronStoreValue<string>('start-up') === 'true',
>>>>>>> 697b0cec
  });

  /**
   * These settings are saved when 'Update' is clicked.
   */
  const stateKeyToSettingKeyMap = {
    'storagePath': 'storage-path',
    'bufferStoragePath': 'buffer-storage-path',
    'logPath': 'log-path',
    'logPathClassic': 'log-path-classic',
    'logPathClassicEra': 'log-path-classic-era',
    'maxStorage': 'max-storage',
    'monitorIndex': 'monitor-index',
    'audioInputDevice': 'audio-input-device',
    'audioOutputDevice': 'audio-output-device',
    'minEncounterDuration': 'min-encounter-duration',
    'startUp': 'start-up',
  };
  type StateToSettingKeyMapKey = keyof typeof stateKeyToSettingKeyMap;

  const displayConfiguration = ipc.sendSync('settingsWindow', ['getAllDisplays']);

  /**
   * Close window.
   */
  const closeSettings = () => {
    ipc.sendMessage('settingsWindow', ['quit']);
  }

  /**
   * Save values. 
   */
  const saveSettings = () => {
    // Make sure that we can't select the same directory for both storagePath
    // and bufferStoragePath as that would cause the deletion of all videos
    // due to cleanupBuffer().
    if (state['storagePath'] === state['bufferStoragePath']) {
      openDialog((<span>Storage Path and Buffer Storage Path cannot be the same directory!</span>))
      return;
    }

    Object.values(stateKeyToSettingKeyMap).forEach(saveItem);

    ipc.sendMessage('settingsWindow', ['update']);
  }

  /**
   * Close window.
   */
  const saveItem = (setting: string) => {
    if (!document) return;
    const element = document.getElementById(setting); 
    if (!element) return;
    let value;

    if (setting === "start-up") {
      value = element.getAttribute("aria-pressed");
      ipc.sendMessage("settingsWindow", ["startup", value]);
    } else {
      value = element.getAttribute("value");
    }

    if (value !== null) {
      window.electron.store.set(setting, value);
    }
  }
  
<<<<<<< HEAD
  const openSelectDirectoryDialog = (_event: any, pathType: string) => {
    ipc.sendMessage("settingsWindow", ["openPathDialog", pathType]);
=======
  /**
   * Open a diretory selector dialog for the given camelCase settings key
   */
  const openDirectorySelectorDialog = (settingsKey: string) => {
    ipc.sendMessage("settingsWindow", ["openPathDialog", settingsKey]);
>>>>>>> 697b0cec
  }

  /**
   * setSetting, why not just use react state hook?
   */
   const setSetting = (stateKey: StateToSettingKeyMapKey, value: any) => {
    const settingKey = stateKeyToSettingKeyMap[stateKey]
    const element = document.getElementById(settingKey)

    if (!element) {
      return;
    }

    console.log(`[SettingsWindow] Set setting '${settingKey}' to '${value}'`)
    element.setAttribute("value", value);

    useState((prevState) => ({...prevState, [stateKey]: value}))
  }

  const closeDialog = () => {
    setDialog(prev => {
      return {
        ...prev,
        open: false
      };
    });
  };

  const openDialog = (content: any) => {
    setDialog(prev => {
      return {
        ...prev,
        dialogContent: content,
        open: true,
      };
    });
  };

  /**
   * Event handler when user selects an option in dialog window.
   */
  React.useEffect(() => {
    ipc.on('settingsWindow', (args: any) => {
      if (args[0] === "pathSelected") setSetting(args[1], args[2]);
    });
  }, []);

  const audioDevices = ipc.sendSync('getAudioDevices', []);
  const availableAudioDevices = {
    input: [
      new ObsAudioDevice('none', '(None: no microphone input will be recorded)'),
      new ObsAudioDevice('all', '(All)'),
      ...audioDevices.input,
    ],
    output: [
      new ObsAudioDevice('none', '(None: no sound will be recorded)'),
      new ObsAudioDevice('all', '(All)'),
      ...audioDevices.output,
    ]
  };

  const bufferStoragePathPlaceholder = resolveBufferStoragePath(state.storagePath, state.bufferStoragePath);

  return (
    <div className="container">
      <InformationDialog
        title='Invalid Configuration'
        open={dialogState.open}
        buttons={['ok']}
        onClose={closeDialog}
      >
        {dialogState.dialogContent}
      </InformationDialog>

      <div className="col-xl-9 col-lg-9 col-md-12 col-sm-12 col-12">
        <div className="card h-100">
          <div className="card-body">
            <div className="row gutters">
              <div className="col-xl-6 col-lg-6 col-md-6 col-sm-6 col-12">
                <div className="form-group">
<<<<<<< HEAD
                  <label> Combat Log Path (Retail) </label>
                  <input type="text" className="form-control" id="log-path" placeholder={state.logPath ?? '(Not set)'} onClick={(e) => openSelectDirectoryDialog(e, 'logPath')}/>
=======
                  <label> Storage Path </label>
                  <input type="text" className="form-control" id="storage-path" placeholder={state.storagePath} onClick={() => openDirectorySelectorDialog('storagePath')}/>
                </div>
              </div>
              <div className="col-xl-6 col-lg-6 col-md-6 col-sm-6 col-12">
                <div className="form-group">
                  <label> Buffer Storage Path </label>
                  <input type="text" className="form-control" id="buffer-storage-path" placeholder={bufferStoragePathPlaceholder} onClick={() => openDirectorySelectorDialog('bufferStoragePath')}/>
>>>>>>> 697b0cec
                </div>
              </div>
              <div className="col-xl-6 col-lg-6 col-md-6 col-sm-6 col-12">
                <div className="form-group">
<<<<<<< HEAD
                  <label> Combat Log Path (WotLK) </label>
                  <input type="text" className="form-control" id="log-path-classic" placeholder={state.logPathClassic ?? '(Not set)'} onClick={(e) => openSelectDirectoryDialog(e, 'logPathClassic')}/>
                </div>
              </div>
              <div className="col-xl-6 col-lg-6 col-md-6 col-sm-6 col-12">
                <div className="form-group">
                  <label> Combat Log Path (Classic) </label>
                  <input type="text" className="form-control" id="log-path-classic-era" placeholder={state.logPathClassicEra ?? '(Not set)'} onClick={(e) => openSelectDirectoryDialog(e, 'logPathClassicEra')}/>
                </div>
              </div>
              <hr/>
              <div className="col-xl-6 col-lg-6 col-md-6 col-sm-6 col-12">
                <div className="form-group">
                  <label> Storage Path </label>
                  <input type="text" className="form-control" id="storage-path" placeholder={state.storagePath ?? '(Not set)'} onClick={(e) => openSelectDirectoryDialog(e, 'storagePath')}/>
=======
                  <label> Log Path </label>
                  <input type="text" className="form-control" id="log-path" placeholder={state.logPath} onClick={() => openDirectorySelectorDialog('logPath')}/>
>>>>>>> 697b0cec
                </div>
              </div>
              <div className="col-xl-6 col-lg-6 col-md-6 col-sm-6 col-12">
                <div className="form-group">
                  <label> Max Storage (GB) </label>
                  <input type="text" id="max-storage" className="form-control" placeholder={state.maxStorage} onChange={(event) => setSetting('maxStorage', event.target.value)}/>
                </div>
              </div>
              <div className="col-xl-6 col-lg-6 col-md-6 col-sm-6 col-12">
                <div className="form-group">
                  <label> Monitor to Record </label>
                  <select id="monitor-index" className="form-control" value={state.monitorIndex} onChange={(event) => setSetting('monitorIndex', event.target.value)}>
                    { displayConfiguration.map((display: OurDisplayType) =>
                        <option key={ 'display-' + display.id } value={ display.index + 1 }>
                          [{ display.index + 1 }] { display.size.width }x{ display.size.height } @ { display.displayFrequency } Hz ({display.physicalPosition}) {display.primary ? ' (Primary)' : ''}
                        </option>
                    )}
                  </select>
                </div>
              </div>
              <div className="col-xl-6 col-lg-6 col-md-6 col-sm-6 col-12">
                <div className="form-group">
                  <label> Record audio input from </label>
                  <select id="audio-input-device" className="form-control" value={state.audioInputDevice} onChange={(event) => setSetting('audioInputDevice', event.target.value)}>
                    { availableAudioDevices.input.map((device: ObsAudioDevice) =>
                        <option key={ 'device_' + device.id } value={ device.id }>{ device.name }</option>
                    )}
                  </select>
                </div>
              </div>
              <div className="col-xl-6 col-lg-6 col-md-6 col-sm-6 col-12">
                <div className="form-group">
                  <label> Min Encounter Duration (sec) </label>
                  <input type="text" id="min-encounter-duration" className="form-control" placeholder={state.minEncounterDuration} onChange={(event) => setSetting('minEncounterDuration', event.target.value)}/>
                </div>
              </div>
              <div className="col-xl-6 col-lg-6 col-md-6 col-sm-6 col-12">
                <div className="form-group">
                  <label> Record audio output from </label>
                  <select id="audio-output-device" className="form-control" value={state.audioOutputDevice} onChange={(event) => setSetting('audioOutputDevice', event.target.value)}>
                    { availableAudioDevices.output.map((device: ObsAudioDevice) =>
                        <option key={ 'device_' + device.id } value={ device.id }>{ device.name }</option>
                    )}
                  </select>
                </div>
              </div>
              <div className="col-xl-6 col-lg-6 col-md-6 col-sm-6 col-12">
                <div className="form-group">
                  <label> Run on Startup? </label>
                  <ToggleButton
                    id="start-up"
                    size="small"
                    sx={{ border: '1px solid #bcd0f7', width: 25, height: 25, margin: 1 }}
                    value="check"
                    selected={ state.startUp }
                    onChange={ () => setSetting('startUp', !state.startUp) }
                  >
                  { state.startUp &&
                    <CheckIcon sx={{ color: '#bcd0f7' }}/>
                  }                    
                  </ToggleButton>
                </div>
              </div>
            </div>
            <div className="row gutters">
              <div className="col-xl-12 col-lg-12 col-md-12 col-sm-12 col-12">
                <div className="text-center">
                  <button type="button" id="close" name="close" className="btn btn-secondary" onClick={closeSettings}>Close</button>
                  <button type="button" id="submit" name="submit" className="btn btn-primary" onClick={saveSettings}>Update</button>
                </div>
              </div>
            </div>
          </div>
        </div>
      </div>
    </div>
    
  );
}<|MERGE_RESOLUTION|>--- conflicted
+++ resolved
@@ -19,31 +19,17 @@
    * React state variables.
    */
   const [state, useState] = React.useState({
-<<<<<<< HEAD
-    storagePath: window.electron.store.get('storage-path'),
-    // Retail
-    logPath: window.electron.store.get('log-path'),
-    // Classic (WotlK)
-    logPathClassic: window.electron.store.get('log-path-classic'),
-    // Classic (Vanilla)
-    logPathClassicEra: window.electron.store.get('log-path-classic-era'),
-    maxStorage: window.electron.store.get('max-storage'),
-    monitorIndex: window.electron.store.get('monitor-index'),
-    audioInputDevice: window.electron.store.get('audio-input-device'),
-    audioOutputDevice: window.electron.store.get('audio-output-device'),
-    minEncounterDuration: window.electron.store.get('min-encounter-duration'),
-    startUp: window.electron.store.get('start-up') === 'true',
-=======
     storagePath:          getElectronStoreValue<string>('storage-path'),
     bufferStoragePath:    getElectronStoreValue<string>('buffer-storage-path'),
-    logPath:              getElectronStoreValue<string>('log-path'),
+    logPath:              getElectronStoreValue<string>('log-path'),              // Retail
+    logPathClassic:       getElectronStoreValue<string>('log-path-classic'),      // Classic (WotlK)
+    logPathClassicEra:    getElectronStoreValue<string>('log-path-classic-era'),  // Classic (Vanilla)
     maxStorage:           getElectronStoreValue<string>('max-storage'),
     monitorIndex:         getElectronStoreValue<string>('monitor-index'),
     audioInputDevice:     getElectronStoreValue<string>('audio-input-device'),
     audioOutputDevice:    getElectronStoreValue<string>('audio-output-device'),
     minEncounterDuration: getElectronStoreValue<string>('min-encounter-duration'),
     startUp:              getElectronStoreValue<string>('start-up') === 'true',
->>>>>>> 697b0cec
   });
 
   /**
@@ -111,16 +97,11 @@
     }
   }
   
-<<<<<<< HEAD
-  const openSelectDirectoryDialog = (_event: any, pathType: string) => {
-    ipc.sendMessage("settingsWindow", ["openPathDialog", pathType]);
-=======
   /**
    * Open a diretory selector dialog for the given camelCase settings key
    */
   const openDirectorySelectorDialog = (settingsKey: string) => {
     ipc.sendMessage("settingsWindow", ["openPathDialog", settingsKey]);
->>>>>>> 697b0cec
   }
 
   /**
@@ -201,10 +182,6 @@
             <div className="row gutters">
               <div className="col-xl-6 col-lg-6 col-md-6 col-sm-6 col-12">
                 <div className="form-group">
-<<<<<<< HEAD
-                  <label> Combat Log Path (Retail) </label>
-                  <input type="text" className="form-control" id="log-path" placeholder={state.logPath ?? '(Not set)'} onClick={(e) => openSelectDirectoryDialog(e, 'logPath')}/>
-=======
                   <label> Storage Path </label>
                   <input type="text" className="form-control" id="storage-path" placeholder={state.storagePath} onClick={() => openDirectorySelectorDialog('storagePath')}/>
                 </div>
@@ -213,33 +190,27 @@
                 <div className="form-group">
                   <label> Buffer Storage Path </label>
                   <input type="text" className="form-control" id="buffer-storage-path" placeholder={bufferStoragePathPlaceholder} onClick={() => openDirectorySelectorDialog('bufferStoragePath')}/>
->>>>>>> 697b0cec
-                </div>
-              </div>
-              <div className="col-xl-6 col-lg-6 col-md-6 col-sm-6 col-12">
-                <div className="form-group">
-<<<<<<< HEAD
+                </div>
+              </div>
+              <div className="col-xl-6 col-lg-6 col-md-6 col-sm-6 col-12">
+                <div className="form-group">
+                  <label> Combat Log Path (Retail) </label>
+                  <input type="text" className="form-control" id="log-path" placeholder={state.logPath ?? '(Not set)'} onClick={() => openDirectorySelectorDialog('logPath')}/>
+                </div>
+              </div>
+              <div className="col-xl-6 col-lg-6 col-md-6 col-sm-6 col-12">
+                <div className="form-group">
                   <label> Combat Log Path (WotLK) </label>
-                  <input type="text" className="form-control" id="log-path-classic" placeholder={state.logPathClassic ?? '(Not set)'} onClick={(e) => openSelectDirectoryDialog(e, 'logPathClassic')}/>
+                  <input type="text" className="form-control" id="log-path-classic" placeholder={state.logPathClassic ?? '(Not set)'} onClick={() => openDirectorySelectorDialog('logPathClassic')}/>
                 </div>
               </div>
               <div className="col-xl-6 col-lg-6 col-md-6 col-sm-6 col-12">
                 <div className="form-group">
                   <label> Combat Log Path (Classic) </label>
-                  <input type="text" className="form-control" id="log-path-classic-era" placeholder={state.logPathClassicEra ?? '(Not set)'} onClick={(e) => openSelectDirectoryDialog(e, 'logPathClassicEra')}/>
+                  <input type="text" className="form-control" id="log-path-classic-era" placeholder={state.logPathClassicEra ?? '(Not set)'} onClick={() => openDirectorySelectorDialog('logPathClassicEra')}/>
                 </div>
               </div>
               <hr/>
-              <div className="col-xl-6 col-lg-6 col-md-6 col-sm-6 col-12">
-                <div className="form-group">
-                  <label> Storage Path </label>
-                  <input type="text" className="form-control" id="storage-path" placeholder={state.storagePath ?? '(Not set)'} onClick={(e) => openSelectDirectoryDialog(e, 'storagePath')}/>
-=======
-                  <label> Log Path </label>
-                  <input type="text" className="form-control" id="log-path" placeholder={state.logPath} onClick={() => openDirectorySelectorDialog('logPath')}/>
->>>>>>> 697b0cec
-                </div>
-              </div>
               <div className="col-xl-6 col-lg-6 col-md-6 col-sm-6 col-12">
                 <div className="form-group">
                   <label> Max Storage (GB) </label>
