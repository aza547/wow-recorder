<<<<<<< HEAD
import { VideoCategory } from "main/constants";
=======
import { instanceDifficulty, InstanceDifficultyType } from "main/constants";

/**
 * isCategoryPVP
 */
 const isCategoryPVP = (category: string) => {
    if (!category) return false;

    const pvpCategories = [
        "2v2", 
        "3v3", 
        "Skirmish", 
        "Solo Shuffle", 
        "Battlegrounds"
    ];

    if (pvpCategories.includes(category)) {
        return true;
    } else {
        return false;
    }
}  
>>>>>>> 6f7b0714

const getInstanceDifficulty = (difficultyID: number): InstanceDifficultyType | null => {
    if (instanceDifficulty.hasOwnProperty(difficultyID)) {
        return instanceDifficulty[difficultyID];
    }

    return null;
}

/**
 * getResultText
 */
 const getResultText = (category: string, isGoodResult: boolean) => {

    // Not sure how we can decide who won or lost yet. 
    // Combat log doesn't make it obvious.
    switch (category) {
        case VideoCategory.MythicPlus:
            return isGoodResult ? "Timed" : "Depleted";

        case VideoCategory.Raids:
            return isGoodResult ? "Kill" : "Wipe";

        default:
            return isGoodResult ? "Win" : "Loss";
    }
} 

const getVideoResult = (video: any): boolean => {
    if (video.challengeMode !== undefined) {
        return Boolean(video.challengeMode.timed)
    }

    return video.result
}
/**
 * getFormattedDuration
 * 
 * returns a string of the form MM:SS.
 */
 const getFormattedDuration = (duration: number) => {
    const durationDate = new Date(0);
    durationDate.setSeconds(duration);
    const formattedDuration = durationDate.toISOString().substr(14, 5);
    return formattedDuration;
}  

export {
    getResultText,
<<<<<<< HEAD
    getVideoResult,
    getFormattedDuration,
=======
    getFormattedDuration,
    getInstanceDifficulty
>>>>>>> 6f7b0714
};<|MERGE_RESOLUTION|>--- conflicted
+++ resolved
@@ -1,29 +1,4 @@
-<<<<<<< HEAD
-import { VideoCategory } from "main/constants";
-=======
-import { instanceDifficulty, InstanceDifficultyType } from "main/constants";
-
-/**
- * isCategoryPVP
- */
- const isCategoryPVP = (category: string) => {
-    if (!category) return false;
-
-    const pvpCategories = [
-        "2v2", 
-        "3v3", 
-        "Skirmish", 
-        "Solo Shuffle", 
-        "Battlegrounds"
-    ];
-
-    if (pvpCategories.includes(category)) {
-        return true;
-    } else {
-        return false;
-    }
-}  
->>>>>>> 6f7b0714
+import { instanceDifficulty, InstanceDifficultyType, VideoCategory } from "main/constants";
 
 const getInstanceDifficulty = (difficultyID: number): InstanceDifficultyType | null => {
     if (instanceDifficulty.hasOwnProperty(difficultyID)) {
@@ -59,6 +34,7 @@
 
     return video.result
 }
+
 /**
  * getFormattedDuration
  * 
@@ -73,11 +49,7 @@
 
 export {
     getResultText,
-<<<<<<< HEAD
+    getFormattedDuration,
+    getInstanceDifficulty,
     getVideoResult,
-    getFormattedDuration,
-=======
-    getFormattedDuration,
-    getInstanceDifficulty
->>>>>>> 6f7b0714
 };