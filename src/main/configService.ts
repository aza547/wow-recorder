import ElectronStore from "electron-store";
import { ipcMain } from "electron";
import path from "path";
import { EventEmitter } from "stream";
import { CombatLogParser } from "./combatLogParser";
import { configSchema, ConfigurationSchema } from "./configSchema";
import fs from 'fs';

<<<<<<< HEAD
export type ConfigurationSchema = {
    storagePath: string,
    bufferStoragePath?: string,
    retailLogPath?: string,
    classicLogPath?: string,
    maxStorage: number,
    monitorIndex: number,
    selectedCategory: number,
    audioInputDevice?: string,
    audioOutputDevice?: string,
    minEncounterDuration: number,
    startUp?: boolean,
    startMinimized: boolean,
    recordRetail: boolean,
    recordClassic: boolean,
    recordRaids: boolean,
    recordDungeons: boolean,
    recordTwoVTwo: boolean,
    recordThreeVThree: boolean,
    recordSkirmish: boolean,
    recordSoloShuffle: boolean,
    recordBattlegrounds: boolean,
    obsBaseResolution: string,
    obsOutputResolution: string,
    obsFPS: number,
};

export type ConfigurationSchemaKey = keyof ConfigurationSchema;

/**
 * Config schema. 
 */
const schema = {
    storagePath: {
        description: 'Filesystem path where finalized videos are stored',
        type: 'string',
        default: '',
    },
    bufferStoragePath: {
        description: 'Filesystem path where temporary videos files are stored',
        type: 'string',
        default: '',
    },
    retailLogPath: {
        description: 'Filesystem path where WoW Retail combat logs are stored',
        type: 'string',
        default: '',
    },
    classicLogPath: {
        description: 'Filesystem path where WoW Classic combat logs are stored',
        type: 'string',
        default: '',
    },
    maxStorage: {
        description: 'Maximum allowed storage, in GB, that the application will consume for non-protected video files. Set to 0 to signify no limit',
        type: 'integer',
        default: 0,
        minimum: 0,
    },
    monitorIndex: {
        description: 'The one-based index of the display to record',
        type: 'integer',
        default: 1,
        minimum: 1,
        maximum: 4,
    },
    selectedCategory: {
        description: 'Last selected video category in the UI',
        type: 'integer',
        default: 0,
    },
    audioInputDevice: {
        description: 'Audio input device to be included in the recording',
        type: 'string',
        default: 'all',
    },
    audioOutputDevice: {
        description: 'Audio output device to be included in the recording',
        type: 'string',
        default: 'all',
    },
    minEncounterDuration: {
        description: 'Minimum boss encounter duration, in seconds, in order for it to not be discarded [Raids only]',
        type: 'integer',
        default: 15,
        maximum: 10000,
    },
    startUp: {
        description: 'Whether the application starts on Windows start-up',
        type: 'boolean',
        default: false,
    },
    startMinimized: {
        description: "Whether the application starts minimized",
        type: 'boolean',
        default: false,
    },
    obsBaseResolution: {
        description: 'Base resolution for OBS canvas',
        type: 'string',
        default: '1920x1080',
    },
    obsOutputResolution: {
        description: 'Output resolution for OBS',
        type: 'string',
        default: '1920x1080',
    },
    obsFPS: {
        description: 'Recording FPS',
        type: 'integer',
        default: 60,
        minimum: 15,
        maximum: 60,
    },
    recordRetail: {
        description: 'Whether the application should record retail',
        type: 'boolean',
        default: true,
    },
    recordClassic: {
        description: 'Whether the application should record classic',
        type: 'boolean',
        default: true,
    },
    recordRaids: {
        description: 'Whether the application should record raids',
        type: 'boolean',
        default: true,
    },
    recordDungeons: {
        description: 'Whether the application should record Mythic+',
        type: 'boolean',
        default: true,
    },
    recordTwoVTwo: {
        description: 'Whether the application should record 2v2',
        type: 'boolean',
        default: true,
    },
    recordThreeVThree: {
        description: 'Whether the application should record 3v3',
        type: 'boolean',
        default: true,
    },
    recordSkirmish: {
        description: 'Whether the application should record skirmishes',
        type: 'boolean',
        default: true,
    },
    recordSoloShuffle: {
        description: 'Whether the application should record solo shuffle',
        type: 'boolean',
        default: true,
    },
    recordBattlegrounds: {
        description: 'Whether the application should record battlegrounds',
        type: 'boolean',
        default: true,
    },
};
=======
>>>>>>> cdf9cd4f

export default class ConfigService extends EventEmitter {
    // @ts-ignore 'schema' is "wrong", but it really isn't.
    private _store = new ElectronStore<ConfigurationSchema>({configSchema, name: 'config-v2'});

    constructor() {
        super();

        this._store.onDidAnyChange((newValue: any, oldValue: any) => {
            this.emit('configChanged', oldValue, newValue);
        });

        // Update the default for buffer-storage-path whenever 'storage-path' changes
        this._store.onDidChange('storagePath', (newValue: any) => this.updateDefaults('storagePath', newValue));

        // We don't wait to wait until the first storagePath update to set the default
        // bufferStoragePath correctly, as we immediately load config on start-up and
        // don't want to end up with a blank string, force it to update now.  
        const storagePath = this.get<string>('storagePath');

        if (storagePath) {
            this.updateDefaults('storagePath', storagePath);
        }

        /**
         * Getter and setter config listeners. 
         */
        ipcMain.on('config', (event, args) => {
            const [fn, key] = args;

            if (fn === 'get') {
                const value = this.get(key);
                console.log('[Config Service] Get from config store:', key, value);
                event.returnValue = value;
            } else
            if (fn === 'set') {
                const value = args[2];
                this.set(key, value);
                console.log('[Config Service] Set in config store:', key, value);
            }
        });
    }

    validate(): boolean {
        const storagePath = this.get<string>('storagePath');

        if (storagePath) {
            this.updateDefaults('storagePath', storagePath);
        }

        if (!this.get('storagePath') || !fs.existsSync(path.dirname(storagePath))) {
            console.warn('[Config Service] Validation failed: `storagePath` is empty');
            return false;
        }

        const bufferStoragePath = this.get<string>('bufferStoragePath');
        
        if (!bufferStoragePath || (bufferStoragePath.length === 0) || !fs.existsSync(path.dirname(bufferStoragePath))) {
            console.warn('[Config Service] Validation failed: `bufferStoragePath` is invalid');
            return false;
        }

        // Check if the specified paths is a valid WoW Combat Log directory
        const combatLogPaths = ['retailLogPath', 'classicLogPath'];
        let hasValidCombatLogPath = false;
        
        combatLogPaths.forEach(configKey => {
            const logPath = this.get<string>(configKey as keyof ConfigurationSchema)

            if (!logPath) {
                return;
            }

            const wowFlavour = CombatLogParser.getWowFlavour(logPath);

            if (wowFlavour === 'unknown') {
                console.warn(`[Config Service] Ignoring invalid combat log directory '${logPath}' for '${configKey}'.`);
                return;
            }

            hasValidCombatLogPath = true;
        });

        if (!hasValidCombatLogPath) {
            console.warn(`[Config Service] No valid WoW Combat Log directory has been configured.`)
        }

        return hasValidCombatLogPath;
    }

    has(key: keyof ConfigurationSchema): boolean {
        return this._store.has(key);
    }

    get<T>(key: keyof ConfigurationSchema): T {
        if (!configSchema[key]) {
            throw Error(`[Config Service] Attempted to get invalid configuration key '${key}'`)
        }

        const value = this._store.get(key);

        if (!this._store.has(key) || (value === '' || value === null || value === undefined)) {
            if (configSchema[key] && (configSchema[key].default !== undefined)) {
                return (configSchema[key].default as T);
           }
        }

        return (value as T)
    }

    set(key: keyof ConfigurationSchema, value: any): void {
        if (!configSchema[key]) {
            throw Error(`[Config Service] Attempted to set invalid configuration key '${key}'`)
        }

        if (value === null || value === undefined || value === '') {
            this._store.delete(key);
        } else {
            this._store.set(key, value);
        }
    }

    getPath(key: keyof ConfigurationSchema): string {
        const value = this.getString(key);
        
        if (!value) {
            return '';
        }

        return path.join(value, path.sep);
    }

    getNumber(key: keyof ConfigurationSchema): number {
        return this.has(key) ? parseInt(this.get(key)) : NaN;
    }

    getString(key: keyof ConfigurationSchema): string {
        return this.has(key) ? (this.get(key) as string) : '';
    }

    /**
     * Return a value for the `bufferStoragePath` setting, based on the given `storagePath`.
     *   - If `bufferStoragePath` is not empty, it will simply be returned.
     *   - If `bufferStoragePath` is empty, and `storagePath` is empty, so will `bufferStoragePath` be.
     *   - If `bufferStoragePath` is empty, and `storagePath` is not empty, we'll construct a default value.
     */
    private resolveBufferStoragePath (storagePath?: string, bufferStoragePath?: string): string {
        if (bufferStoragePath) {
            return bufferStoragePath;
        }

        return storagePath ? path.join(storagePath, '.temp') : '';
    }

    private updateDefaults(key: string, newValue: any): void {
        if (key === 'storagePath') {
            configSchema['bufferStoragePath'].default = this.resolveBufferStoragePath(
                newValue as string,
                this.get('bufferStoragePath')
            );
            return;
        }
    }
};<|MERGE_RESOLUTION|>--- conflicted
+++ resolved
@@ -5,170 +5,6 @@
 import { CombatLogParser } from "./combatLogParser";
 import { configSchema, ConfigurationSchema } from "./configSchema";
 import fs from 'fs';
-
-<<<<<<< HEAD
-export type ConfigurationSchema = {
-    storagePath: string,
-    bufferStoragePath?: string,
-    retailLogPath?: string,
-    classicLogPath?: string,
-    maxStorage: number,
-    monitorIndex: number,
-    selectedCategory: number,
-    audioInputDevice?: string,
-    audioOutputDevice?: string,
-    minEncounterDuration: number,
-    startUp?: boolean,
-    startMinimized: boolean,
-    recordRetail: boolean,
-    recordClassic: boolean,
-    recordRaids: boolean,
-    recordDungeons: boolean,
-    recordTwoVTwo: boolean,
-    recordThreeVThree: boolean,
-    recordSkirmish: boolean,
-    recordSoloShuffle: boolean,
-    recordBattlegrounds: boolean,
-    obsBaseResolution: string,
-    obsOutputResolution: string,
-    obsFPS: number,
-};
-
-export type ConfigurationSchemaKey = keyof ConfigurationSchema;
-
-/**
- * Config schema. 
- */
-const schema = {
-    storagePath: {
-        description: 'Filesystem path where finalized videos are stored',
-        type: 'string',
-        default: '',
-    },
-    bufferStoragePath: {
-        description: 'Filesystem path where temporary videos files are stored',
-        type: 'string',
-        default: '',
-    },
-    retailLogPath: {
-        description: 'Filesystem path where WoW Retail combat logs are stored',
-        type: 'string',
-        default: '',
-    },
-    classicLogPath: {
-        description: 'Filesystem path where WoW Classic combat logs are stored',
-        type: 'string',
-        default: '',
-    },
-    maxStorage: {
-        description: 'Maximum allowed storage, in GB, that the application will consume for non-protected video files. Set to 0 to signify no limit',
-        type: 'integer',
-        default: 0,
-        minimum: 0,
-    },
-    monitorIndex: {
-        description: 'The one-based index of the display to record',
-        type: 'integer',
-        default: 1,
-        minimum: 1,
-        maximum: 4,
-    },
-    selectedCategory: {
-        description: 'Last selected video category in the UI',
-        type: 'integer',
-        default: 0,
-    },
-    audioInputDevice: {
-        description: 'Audio input device to be included in the recording',
-        type: 'string',
-        default: 'all',
-    },
-    audioOutputDevice: {
-        description: 'Audio output device to be included in the recording',
-        type: 'string',
-        default: 'all',
-    },
-    minEncounterDuration: {
-        description: 'Minimum boss encounter duration, in seconds, in order for it to not be discarded [Raids only]',
-        type: 'integer',
-        default: 15,
-        maximum: 10000,
-    },
-    startUp: {
-        description: 'Whether the application starts on Windows start-up',
-        type: 'boolean',
-        default: false,
-    },
-    startMinimized: {
-        description: "Whether the application starts minimized",
-        type: 'boolean',
-        default: false,
-    },
-    obsBaseResolution: {
-        description: 'Base resolution for OBS canvas',
-        type: 'string',
-        default: '1920x1080',
-    },
-    obsOutputResolution: {
-        description: 'Output resolution for OBS',
-        type: 'string',
-        default: '1920x1080',
-    },
-    obsFPS: {
-        description: 'Recording FPS',
-        type: 'integer',
-        default: 60,
-        minimum: 15,
-        maximum: 60,
-    },
-    recordRetail: {
-        description: 'Whether the application should record retail',
-        type: 'boolean',
-        default: true,
-    },
-    recordClassic: {
-        description: 'Whether the application should record classic',
-        type: 'boolean',
-        default: true,
-    },
-    recordRaids: {
-        description: 'Whether the application should record raids',
-        type: 'boolean',
-        default: true,
-    },
-    recordDungeons: {
-        description: 'Whether the application should record Mythic+',
-        type: 'boolean',
-        default: true,
-    },
-    recordTwoVTwo: {
-        description: 'Whether the application should record 2v2',
-        type: 'boolean',
-        default: true,
-    },
-    recordThreeVThree: {
-        description: 'Whether the application should record 3v3',
-        type: 'boolean',
-        default: true,
-    },
-    recordSkirmish: {
-        description: 'Whether the application should record skirmishes',
-        type: 'boolean',
-        default: true,
-    },
-    recordSoloShuffle: {
-        description: 'Whether the application should record solo shuffle',
-        type: 'boolean',
-        default: true,
-    },
-    recordBattlegrounds: {
-        description: 'Whether the application should record battlegrounds',
-        type: 'boolean',
-        default: true,
-    },
-};
-=======
->>>>>>> cdf9cd4f
 
 export default class ConfigService extends EventEmitter {
     // @ts-ignore 'schema' is "wrong", but it really isn't.
