const path = require('path');
const { Subject } = require('rxjs');
const { first } = require('rxjs/operators');
const { byOS, OS } = require('./operatingSystems');

const osn = require("obs-studio-node");
const { v4: uuid } = require('uuid');

let obsInitialized = false;
let scene = null;

// When packaged, we need to fix some paths
function fixPathWhenPackaged(p) {
  return p.replace("app.asar", "app.asar.unpacked");
}

// Init the library, launch OBS Studio instance, configure it, set up sources and scene
function initialize(baseStoragePath: string) {
  if (obsInitialized) {
    console.warn("OBS is already initialized, skipping initialization.");
    return;
  }

  initOBS();
  configureOBS(baseStoragePath);
  scene = setupScene();
  setupSources(scene);
  obsInitialized = true;
}

function initOBS() {
  console.debug('Initializing OBS...');
  osn.NodeObs.IPC.host(`obs-studio-node-example-${uuid()}`);
  osn.NodeObs.SetWorkingDirectory(fixPathWhenPackaged(path.join(__dirname,'../../', 'node_modules', 'obs-studio-node')));

  const obsDataPath = fixPathWhenPackaged(path.join(__dirname, 'osn-data')); // OBS Studio configs and logs
  // Arguments: locale, path to directory where configuration and logs will be stored, your application version
  const initResult = osn.NodeObs.OBS_API_initAPI('en-US', obsDataPath, '1.0.0');

  if (initResult !== 0) {
    const errorReasons = {
      '-2': 'DirectX could not be found on your system. Please install the latest version of DirectX for your machine here <https://www.microsoft.com/en-us/download/details.aspx?id=35?> and try again.',
      '-5': 'Failed to initialize OBS. Your video drivers may be out of date, or Streamlabs OBS may not be supported on your system.',
    }

    const errorMessage = errorReasons[initResult.toString()] || `An unknown error #${initResult} was encountered while initializing OBS.`;

    console.error('OBS init failure', errorMessage);

    shutdown();

    throw Error(errorMessage);
  }

  osn.NodeObs.OBS_service_connectOutputSignals((signalInfo) => {
    signals.next(signalInfo);
  });

  console.debug('OBS initialized');
}

function configureOBS(baseStoragePath: string) {
  console.debug('Configuring OBS');
  setSetting('Output', 'Mode', 'Advanced');
  const availableEncoders = getAvailableValues('Output', 'Recording', 'RecEncoder');

  // Get a list of available encoders, select the last one.
  console.debug("Available encoder: " + JSON.stringify(availableEncoders));
  const selectedEncoder = availableEncoders.slice(-1)[0] || 'x264';
  console.debug("Selected encoder: " + selectedEncoder);
  setSetting('Output', 'RecEncoder', selectedEncoder);

  // Set output path and video format.
  setSetting('Output', 'RecFilePath', baseStoragePath);
  setSetting('Output', 'RecFormat', 'mp4');
<<<<<<< HEAD
  setSetting('Output', 'VBitrate', 60000); // increasing improves quality?
  setSetting('Video', 'FPSCommon', 50);
=======
  
  if (selectedEncoder.toLowerCase().includes("amf")) {
    // For AMF encoders, can't set 'lossless' bitrate.
    // It interprets it as zero and fails to start.
    // See https://github.com/aza547/wow-recorder/issues/40.
    setSetting('Output', 'Recbitrate', 50000);
  }
  else {
    // No idea how this works, but it does. 
    setSetting('Output', 'Recbitrate', 'Lossless');
  }
   
  setSetting('Output', 'Recmax_bitrate', 300000); 
  setSetting('Video', 'FPSCommon', 60);
>>>>>>> 01d4b7d4

  console.debug('OBS Configured');
}

// Get information about primary display
function displayInfo() {
  const { screen } = require('electron');
  const primaryDisplay = screen.getPrimaryDisplay();
  const { width, height } = primaryDisplay.size;
  const { scaleFactor } = primaryDisplay;
  return {
    width,
    height,
    scaleFactor:    scaleFactor,
    aspectRatio:    width / height,
    physicalWidth:  width * scaleFactor,
    physicalHeight: height * scaleFactor,
  }
}

function setupScene() {
  const videoSource = osn.InputFactory.create(byOS({ [OS.Windows]: 'monitor_capture', [OS.Mac]: 'display_capture' }), 'desktop-video');
  
  const { physicalWidth, physicalHeight, aspectRatio } = displayInfo();

  // Update source settings:
  let settings = videoSource.settings;
  settings['width'] = physicalWidth;
  settings['height'] = physicalHeight;
  videoSource.update(settings);
  videoSource.save();

  // Set output video size to 1920x1080
  const outputWidth = 1920;
  const outputHeight = Math.round(outputWidth / aspectRatio);
  setSetting('Video', 'Base', `${outputWidth}x${outputHeight}`);
  setSetting('Video', 'Output', `${outputWidth}x${outputHeight}`);
  const videoScaleFactor = physicalWidth / outputWidth;

  // A scene is necessary here to properly scale captured screen size to output video size
  const scene = osn.SceneFactory.create('test-scene');
  const sceneItem = scene.add(videoSource);
  sceneItem.scale = { x: 1.0/ videoScaleFactor, y: 1.0 / videoScaleFactor };

  return scene;
}

function getAudioDevices(type, subtype) {
  const dummyDevice = osn.InputFactory.create(type, subtype, { device_id: 'does_not_exist' });
  const devices = dummyDevice.properties.get('device_id').details.items.map(({ name, value }) => {
    return { device_id: value, name,};
  });
  dummyDevice.release();
  return devices;
};

function setupSources(scene) {
  osn.Global.setOutputSource(1, scene);

  setSetting('Output', 'Track1Name', 'Mixed: all sources');
  let currentTrack = 2;

  getAudioDevices(byOS({ [OS.Windows]: 'wasapi_output_capture', [OS.Mac]: 'coreaudio_output_capture' }), 'desktop-audio').forEach(metadata => {
    if (metadata.device_id === 'default') return;
    const source = osn.InputFactory.create(byOS({ [OS.Windows]: 'wasapi_output_capture', [OS.Mac]: 'coreaudio_output_capture' }), 'desktop-audio', { device_id: metadata.device_id });
    setSetting('Output', `Track${currentTrack}Name`, metadata.name);
    source.audioMixers = 1 | (1 << currentTrack-1); // Bit mask to output to only tracks 1 and current track
    osn.Global.setOutputSource(currentTrack, source);
    currentTrack++;
  });

  getAudioDevices(byOS({ [OS.Windows]: 'wasapi_input_capture', [OS.Mac]: 'coreaudio_input_capture' }), 'mic-audio').forEach(metadata => {
    if (metadata.device_id === 'default') return;
    const source = osn.InputFactory.create(byOS({ [OS.Windows]: 'wasapi_input_capture', [OS.Mac]: 'coreaudio_input_capture' }), 'mic-audio', { device_id: metadata.device_id });
    setSetting('Output', `Track${currentTrack}Name`, metadata.name);
    source.audioMixers = 1 | (1 << currentTrack-1); // Bit mask to output to only tracks 1 and current track
    osn.Global.setOutputSource(currentTrack, source);
    currentTrack++;
  });

  setSetting('Output', 'RecTracks', parseInt('1'.repeat(currentTrack-1), 2)); // Bit mask of used tracks: 1111 to use first four (from available six)
}

const displayId = 'display1';
async function start() {
  if (!obsInitialized) initialize();

  let signalInfo;

  console.debug('Starting recording...');
  osn.NodeObs.OBS_service_startRecording();

  console.debug('Started?');
  signalInfo = await getNextSignalInfo();

  if (signalInfo.signal === 'Stop') {
    throw Error(signalInfo.error);
  }

  console.debug('Started signalInfo.type:', signalInfo.type, '(expected: "recording")');
  console.debug('Started signalInfo.signal:', signalInfo.signal, '(expected: "start")');
  console.debug('Started!');
}

async function stop() {
  let signalInfo;

  console.debug('Stopping recording...');
  osn.NodeObs.OBS_service_stopRecording();
  console.debug('Stopped?');

  signalInfo = await getNextSignalInfo();

  console.debug('On stop signalInfo.type:', signalInfo.type, '(expected: "recording")');
  console.debug('On stop signalInfo.signal:', signalInfo.signal, '(expected: "stopping")');

  signalInfo = await getNextSignalInfo();

  console.debug('After stop signalInfo.type:', signalInfo.type, '(expected: "recording")');
  console.debug('After stop signalInfo.signal:', signalInfo.signal, '(expected: "stop")');

  console.debug('Stopped!');
}

function shutdown() {
  if (!obsInitialized) {
    console.debug('OBS is already shut down!');
    return false;
  }

  console.debug('Shutting down OBS...');

  try {
    osn.NodeObs.OBS_service_removeCallback();
    osn.NodeObs.IPC.disconnect();
    obsInitialized = false;
  } catch(e) {
    throw Error('Exception when shutting down OBS process' + e);
  }

  console.debug('OBS shutdown successfully');

  return true;
}

function setSetting(category, parameter, value) {
  let oldValue;

  // Getting settings container
  const settings = osn.NodeObs.OBS_settings_getSettings(category).data;
  console.log(JSON.stringify(settings, null, 2));

  settings.forEach(subCategory => {
    subCategory.parameters.forEach(param => {
      if (param.name === parameter) {        
        oldValue = param.currentValue;
        param.currentValue = value;
      }
    });
  });

  // Saving updated settings container
  if (value != oldValue) {
    osn.NodeObs.OBS_settings_saveSettings(category, settings);
  }
}

function getAvailableValues(category, subcategory, parameter) {
  const categorySettings = osn.NodeObs.OBS_settings_getSettings(category).data;
  if (!categorySettings) {
    console.warn(`There is no category ${category} in OBS settings`);
    return [];
  }

  const subcategorySettings = categorySettings.find(sub => sub.nameSubCategory === subcategory);
  if (!subcategorySettings) {
    console.warn(`There is no subcategory ${subcategory} for OBS settings category ${category}`);
    return [];
  }

  const parameterSettings = subcategorySettings.parameters.find(param => param.name === parameter);
  if (!parameterSettings) {
    console.warn(`There is no parameter ${parameter} for OBS settings category ${category}.${subcategory}`);
    return [];
  }

  return parameterSettings.values.map( value => Object.values(value)[0]);
}

const signals = new Subject();

function getNextSignalInfo() {
  return new Promise((resolve, reject) => {
    signals.pipe(first()).subscribe(signalInfo => resolve(signalInfo));
    setTimeout(() => reject('Output signal timeout'), 30000);
  });
}

export {
  initialize,
  start,
  stop,
  shutdown
}<|MERGE_RESOLUTION|>--- conflicted
+++ resolved
@@ -73,10 +73,6 @@
   // Set output path and video format.
   setSetting('Output', 'RecFilePath', baseStoragePath);
   setSetting('Output', 'RecFormat', 'mp4');
-<<<<<<< HEAD
-  setSetting('Output', 'VBitrate', 60000); // increasing improves quality?
-  setSetting('Video', 'FPSCommon', 50);
-=======
   
   if (selectedEncoder.toLowerCase().includes("amf")) {
     // For AMF encoders, can't set 'lossless' bitrate.
@@ -91,7 +87,6 @@
    
   setSetting('Output', 'Recmax_bitrate', 300000); 
   setSetting('Video', 'FPSCommon', 60);
->>>>>>> 01d4b7d4
 
   console.debug('OBS Configured');
 }
