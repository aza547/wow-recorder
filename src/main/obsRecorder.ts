<<<<<<< HEAD
import { fixPathWhenPackaged, getAvailableDisplays, isNumberClose } from "./util";
import WaitQueue from 'wait-queue';
import { getAvailableAudioInputDevices, getAvailableAudioOutputDevices } from "./obsAudioDeviceUtils";
import { RecorderOptionsType } from "./recorder";
import { OurDisplayType } from "./types";
=======
import { fixPathWhenPackaged } from "./util";
import WaitQueue from 'wait-queue';
import { getAvailableAudioInputDevices, getAvailableAudioOutputDevices } from "./obsAudioDeviceUtils";
import { RecorderOptionsType } from "./recorder";
import { Size } from "electron";
>>>>>>> ddeba341
const waitQueue = new WaitQueue<any>();
const path = require('path');
const { byOS, OS } = require('./operatingSystems');
const osn = require("obs-studio-node");
const { v4: uuid } = require('uuid');

let obsInitialized = false;
let scene = null;

/*
* Reconfigure the recorder without destroying it.
*/
const reconfigure = (options: RecorderOptionsType) => {
  configureOBS(options.bufferStorageDir);
  scene = setupScene(options.monitorIndex);
  setupSources(scene, options.audioInputDeviceId, options.audioOutputDeviceId);
}

/*
* Init the library, launch OBS Studio instance, configure it, set up sources and scene
*/
const initialize = (options: RecorderOptionsType) => {
  if (obsInitialized) {
    console.warn("[OBS] OBS is already initialized");
    return;
  }

  initOBS();
  reconfigure(options);
  obsInitialized = true;
}

/*
* initOBS
*/
const initOBS = () => {
  console.debug('[OBS] Initializing OBS...');
  osn.NodeObs.IPC.host(`warcraft-recorder-${uuid()}`);
  osn.NodeObs.SetWorkingDirectory(fixPathWhenPackaged(path.join(__dirname,'../../', 'node_modules', 'obs-studio-node')));

  const obsDataPath = fixPathWhenPackaged(path.join(__dirname, 'osn-data')); // OBS Studio configs and logs
  // Arguments: locale, path to directory where configuration and logs will be stored, your application version
  const initResult = osn.NodeObs.OBS_API_initAPI('en-US', obsDataPath, '1.0.0');

  if (initResult !== 0) {
    const errorReasons = {
      '-2': 'DirectX could not be found on your system. Please install the latest version of DirectX for your machine here <https://www.microsoft.com/en-us/download/details.aspx?id=35?> and try again.',
      '-5': 'Failed to initialize OBS. Your video drivers may be out of date, or Streamlabs OBS may not be supported on your system.',
    }

    // @ts-ignore
    const errorMessage = errorReasons[initResult.toString()] || `An unknown error #${initResult} was encountered while initializing OBS.`;

    console.error('[OBS] OBS init failure', errorMessage);

    shutdown();

    throw Error(errorMessage);
  }

  osn.NodeObs.OBS_service_connectOutputSignals((signalInfo: any) => {
    waitQueue.push(signalInfo);
  });

  console.debug('[OBS] OBS initialized');
}

/*
* configureOBS
*/
const configureOBS = (baseStoragePath: string) => {
  console.debug('[OBS] Configuring OBS');
  setSetting('Output', 'Mode', 'Advanced');
  const availableEncoders = getAvailableValues('Output', 'Recording', 'RecEncoder');

  // Get a list of available encoders, select the last one.
  console.debug("[OBS] Available encoder: " + JSON.stringify(availableEncoders));
  const selectedEncoder = availableEncoders.slice(-1)[0] || 'x264';
  console.debug("[OBS] Selected encoder: " + selectedEncoder);
  setSetting('Output', 'RecEncoder', selectedEncoder);

  // Set output path and video format.
  setSetting('Output', 'RecFilePath', baseStoragePath);
  setSetting('Output', 'RecFormat', 'mp4');
  
  if (selectedEncoder.toLowerCase().includes("amf")) {
    // For AMF encoders, can't set 'lossless' bitrate.
    // It interprets it as zero and fails to start.
    // See https://github.com/aza547/wow-recorder/issues/40.
    setSetting('Output', 'Recbitrate', 50000);
  }
  else {
    // No idea how this works, but it does. 
    setSetting('Output', 'Recbitrate', 'Lossless');
  }
   
  setSetting('Output', 'Recmax_bitrate', 300000); 
  setSetting('Video', 'FPSCommon', 60);

  console.debug('[OBS] OBS Configured');
}

/*
* Get information about primary display
* @param zero starting monitor index
*/
const displayInfo = (displayIndex: number): OurDisplayType | undefined => {
  const displays = getAvailableDisplays();
  console.info("[OBS] Displays:", displays);
<<<<<<< HEAD

  return displays.find(d => d.index === displayIndex);
=======
  const display = displays[displayIndex];

  const { width, height } = display.size;
  const { scaleFactor } = display;
  return {
    width,
    height,
    scaleFactor:    scaleFactor,
    aspectRatio:    width / height,
    physicalSize: {
        width: width * scaleFactor,
        height: height * scaleFactor
    },
  }
>>>>>>> ddeba341
}

/**
 * Find the resolution from `resolutions` which closest match the one given in
 * `target`.
 */
const getClosestResolution = (resolutions: string[], target: Size): string => {
  // Split string like '2560x1440' into [2560, 1440]
  const numericResolutions = resolutions.map((v: string) => {
    return v.split('x').map(v => parseInt(v, 10));
  });

  // Create an array of values with the target resolution subtracted.
  // We'll end up with an array where one element has a very low number,
  // which is at the index we're after.
  const indexArray = numericResolutions.map(v => {
      return Math.abs((target.width - v[0]) + (target.height - v[1]));
  });

  // Find the minimum value from the indexing array. This value will
  // be at the index in `indexArray` matching the one in `resolutions`
  // where we'll find the closest matching resolution of the available ones.
  const minValue = Math.min(...indexArray);

  // At the position of `minValue` in `indexArray`, we'll find the actual
  // resolution in `resolutions` at the same index.
  return resolutions[indexArray.indexOf(minValue)];
};

/*
* Given a none-whole monitor resolution, find the closest one that 
* OBS supports and set the corospoding setting in Video.Untitled.{paramString}
* 
* @remarks
* Useful when windows scaling is not set to 100% (125%, 150%, etc) on higher resolution monitors, 
* meaning electron screen.getAllDisplays() will return a none integer scaleFactor, causing 
* the calucated monitor resolution to be none-whole.
*
* @throws
* Throws an error if no matching resolution is found.
*/
const setOBSVideoResolution = (res: Size, paramString: string) => {
  const availableResolutions = getAvailableValues('Video', 'Untitled', paramString);
  const closestResolution = getClosestResolution(availableResolutions, res);

  setSetting('Video', paramString, closestResolution);
}

/*
* setupScene
*/
const setupScene = (monitorIndex: number) => {
  // Correct the monitorIndex. In config we start a 1 so it's easy for users. 
  const monitorIndexFromZero = monitorIndex - 1;
  console.info("[OBS] monitorIndexFromZero:", monitorIndexFromZero);
  const selectedDisplay = displayInfo(monitorIndexFromZero);
  if (!selectedDisplay) {
    throw Error(`[OBS] No such display with index: ${monitorIndexFromZero}.`)
  }
<<<<<<< HEAD

  const { width: physicalWidth, height: physicalHeight } = selectedDisplay.physicalSize;
=======
>>>>>>> ddeba341

  setOBSVideoResolution(selectedDisplay.physicalSize, 'Base');

  // TODO: Output should eventually be moved into a setting field to be scaled down. For now it matches the monitor resolution.
  setOBSVideoResolution(selectedDisplay.physicalSize, 'Output');

  const videoSource = osn.InputFactory.create(byOS({ [OS.Windows]: 'monitor_capture', [OS.Mac]: 'display_capture' }), 'desktop-video');

  // Update source settings:
  let settings = videoSource.settings;
  settings['monitor'] = monitorIndexFromZero;
  videoSource.update(settings);
  videoSource.save();

  // A scene is necessary here to properly scale captured screen size to output video size
  const scene = osn.SceneFactory.create('test-scene');
  const sceneItem = scene.add(videoSource);
  sceneItem.scale = { x: 1.0, y: 1.0 };

  return scene;
}

/*
* setupSources
*/
const setupSources = (scene: any, audioInputDeviceId: string, audioOutputDeviceId: string ) => {
  osn.Global.setOutputSource(1, scene);

  setSetting('Output', 'Track1Name', 'Mixed: all sources');
  let currentTrack = 2;

  getAvailableAudioInputDevices()
    .forEach(device => {
      const source = osn.InputFactory.create(byOS({ [OS.Windows]: 'wasapi_input_capture', [OS.Mac]: 'coreaudio_input_capture' }), 'mic-audio', { device_id: device.id });
      setSetting('Output', `Track${currentTrack}Name`, device.name);
      source.audioMixers = 1 | (1 << currentTrack-1); // Bit mask to output to only tracks 1 and current track
      source.muted = audioInputDeviceId === 'none' || (audioInputDeviceId !== 'all' && device.id !== audioInputDeviceId);
      console.log(`[OBS] Selecting audio input device: ${device.name} ${source.muted ? ' [MUTED]' : ''}`)
      osn.Global.setOutputSource(currentTrack, source);
      source.release()
      currentTrack++;
    });

  getAvailableAudioOutputDevices()
    .forEach(device => {
      const source = osn.InputFactory.create(byOS({ [OS.Windows]: 'wasapi_output_capture', [OS.Mac]: 'coreaudio_output_capture' }), 'desktop-audio', { device_id: device.id });
      setSetting('Output', `Track${currentTrack}Name`, device.name);
      source.audioMixers = 1 | (1 << currentTrack-1); // Bit mask to output to only tracks 1 and current track
      source.muted = audioOutputDeviceId === 'none' || (audioOutputDeviceId !== 'all' && device.id !== audioOutputDeviceId);
      console.log(`[OBS] Selecting audio output device: ${device.name} ${source.muted ? ' [MUTED]' : ''}`)
      osn.Global.setOutputSource(currentTrack, source);
      source.release()
      currentTrack++;
    });

  setSetting('Output', 'RecTracks', parseInt('1'.repeat(currentTrack-1), 2)); // Bit mask of used tracks: 1111 to use first four (from available six)
}

/*
* start
*/
const start = async () => {
  if (!obsInitialized) {
    throw Error("OBS not initialised")
  }

  console.log("[OBS] obsRecorder: start");
  osn.NodeObs.OBS_service_startRecording();
  assertNextSignal("start");
}

/*
* stop
*/
const stop = async () => {
  console.log("[OBS] obsRecorder: stop");
  osn.NodeObs.OBS_service_stopRecording();
  assertNextSignal("stopping");
  assertNextSignal("stop");
  assertNextSignal("wrote");
}

/*
* shutdown
*/
const shutdown = () => {
  if (!obsInitialized) {
    console.debug('[OBS]  OBS is already shut down!');
    return false;
  }

  console.debug('[OBS]  Shutting down OBS...');

  try {
    osn.NodeObs.OBS_service_removeCallback();
    osn.NodeObs.IPC.disconnect();
    obsInitialized = false;
  } catch(e) {
    throw Error('Exception when shutting down OBS process' + e);
  }

  console.debug('[OBS]  OBS shutdown successfully');

  return true;
}

/*
* setSetting
*/
const setSetting = (category: any, parameter: any, value: any) => {
  let oldValue;

  console.debug('[OBS] OBS: setSetting', category, parameter, value);

  // Getting settings container
  const settings = osn.NodeObs.OBS_settings_getSettings(category).data;

  settings.forEach((subCategory: any) => {
    subCategory.parameters.forEach((param: any) => {
      if (param.name === parameter) {        
        oldValue = param.currentValue;
        param.currentValue = value;
      }
    });
  });

  // Saving updated settings container
  if (value != oldValue) {
    osn.NodeObs.OBS_settings_saveSettings(category, settings);
  }
}

/*
* getAvailableValues
*/
const getAvailableValues = (category: any, subcategory: any, parameter: any) => {
  const categorySettings = osn.NodeObs.OBS_settings_getSettings(category).data;

  if (!categorySettings) {
    console.warn(`[OBS] There is no category ${category} in OBS settings`);
    return;
  }

  const subcategorySettings = categorySettings.find((sub: any) => sub.nameSubCategory === subcategory);

  if (!subcategorySettings) {
    console.warn(`[OBS] There is no subcategory ${subcategory} for OBS settings category ${category}`);
    return;
  }

  const parameterSettings = subcategorySettings.parameters.find((param: any) => param.name === parameter);
  
  if (!parameterSettings) {
    console.warn(`[OBS] There is no parameter ${parameter} for OBS settings category ${category}.${subcategory}`);
    return;
  }

  return parameterSettings.values.map( (value: any) => Object.values(value)[0]);
}


/*
* Assert a signal from OBS is as expected, if it is not received
* within 5 seconds or is not as expected then throw an error. 
*/
const assertNextSignal = async (value: string) => {

  // Don't wait more than 5 seconds for the signal.
  let signalInfo = await Promise.race([
    waitQueue.shift(), 
    new Promise((_, reject) => {
      setTimeout(reject, 5000, "OBS didn't signal " + value + " in time")}
    )
  ]);

  // Assert the type is as expected.
  if (signalInfo.type !== "recording") {
    console.error("[OBS] " + signalInfo);
    console.error("[OBS] OBS signal type unexpected", signalInfo.signal, value);
    throw Error("OBS behaved unexpectedly (2)");
  }

  // Assert the signal value is as expected.
  if (signalInfo.signal !== value) {
    console.error("[OBS] " + signalInfo);
    console.error("[OBS] OBS signal value unexpected", signalInfo.signal, value);
    throw Error("OBS behaved unexpectedly (3)");
  }

  console.debug("[OBS] Asserted OBS signal:", value);
}

export {
  initialize,
  start,
  stop,
  shutdown,
  reconfigure,
}<|MERGE_RESOLUTION|>--- conflicted
+++ resolved
@@ -1,16 +1,9 @@
-<<<<<<< HEAD
-import { fixPathWhenPackaged, getAvailableDisplays, isNumberClose } from "./util";
+import { fixPathWhenPackaged, getAvailableDisplays } from "./util";
 import WaitQueue from 'wait-queue';
 import { getAvailableAudioInputDevices, getAvailableAudioOutputDevices } from "./obsAudioDeviceUtils";
 import { RecorderOptionsType } from "./recorder";
 import { OurDisplayType } from "./types";
-=======
-import { fixPathWhenPackaged } from "./util";
-import WaitQueue from 'wait-queue';
-import { getAvailableAudioInputDevices, getAvailableAudioOutputDevices } from "./obsAudioDeviceUtils";
-import { RecorderOptionsType } from "./recorder";
 import { Size } from "electron";
->>>>>>> ddeba341
 const waitQueue = new WaitQueue<any>();
 const path = require('path');
 const { byOS, OS } = require('./operatingSystems');
@@ -120,25 +113,8 @@
 const displayInfo = (displayIndex: number): OurDisplayType | undefined => {
   const displays = getAvailableDisplays();
   console.info("[OBS] Displays:", displays);
-<<<<<<< HEAD
 
   return displays.find(d => d.index === displayIndex);
-=======
-  const display = displays[displayIndex];
-
-  const { width, height } = display.size;
-  const { scaleFactor } = display;
-  return {
-    width,
-    height,
-    scaleFactor:    scaleFactor,
-    aspectRatio:    width / height,
-    physicalSize: {
-        width: width * scaleFactor,
-        height: height * scaleFactor
-    },
-  }
->>>>>>> ddeba341
 }
 
 /**
@@ -198,11 +174,6 @@
   if (!selectedDisplay) {
     throw Error(`[OBS] No such display with index: ${monitorIndexFromZero}.`)
   }
-<<<<<<< HEAD
-
-  const { width: physicalWidth, height: physicalHeight } = selectedDisplay.physicalSize;
-=======
->>>>>>> ddeba341
 
   setOBSVideoResolution(selectedDisplay.physicalSize, 'Base');
 
