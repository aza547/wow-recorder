import { Metadata } from './logutils';
import { writeMetadataFile, runSizeMonitor, getNewestVideo, deleteVideo, cutVideo, addColor, getSortedVideos } from './util';
import { mainWindow }  from './main';
import { AppStatus } from './types';
import { getDungeonByMapId, getEncounterNameById, getVideoResultText, getInstanceNameByZoneId, getRaidNameByEncounterId } from './helpers';
import { VideoCategory } from './constants';
import fs from 'fs';
import { ChallengeModeDungeon } from './keystone';

const obsRecorder = require('./obsRecorder');
<<<<<<< HEAD
import fs from 'fs';
import { VideoCategory } from './constants';
=======
>>>>>>> ea17af31

type RecorderOptionsType = {
    storageDir: string;
    bufferStorageDir: string;
    maxStorage: number;
    monitorIndex: number;
    audioInputDeviceId: string;
    audioOutputDeviceId: string;
    minEncounterDuration: number;
};

/**
 * Represents an OBS recorder object.
 */
 class Recorder {
    private _isRecording: boolean = false;
    private _isRecordingBuffer: boolean = false;
    private _bufferRestartIntervalID?: any;
    private _options: RecorderOptionsType;

    /**
     * Constructs a new Recorder.
     */
    constructor(options: RecorderOptionsType) {
        this._options = options;
        console.debug("[Recorder] Construcing recorder with: ", this._options);

        if (!fs.existsSync(this._options.bufferStorageDir)) {
            console.log("[Recorder] Creating dir:", this._options.bufferStorageDir);
            fs.mkdirSync(this._options.bufferStorageDir);
        } else {
            console.log("[Recorder] Clean out buffer")
            this.cleanupBuffer(0);
        }

        obsRecorder.initialize(options);
        if (mainWindow) mainWindow.webContents.send('refreshState');
    }

    /**
     * Get the value of isRecording. 
     * 
     * @returns {boolean} true if currently recording a game/encounter
     */
     get isRecording() {
        return this._isRecording;
    }

    /**
     * Set the value of isRecording. 
     * 
     * @param {boolean} isRecording true if currently recording a game/encounter
     */
    set isRecording(value) {
        this._isRecording = value;
    }

    /**
     * Get the value of isRecordingBuffer. 
     * 
     * @returns {boolean} true if currently recording a buffer
     */
    get isRecordingBuffer() {
        return this._isRecordingBuffer;
    }
    
    /**
     * Set the value of isRecordingBuffer. 
     * 
     * @param {boolean} isRecordingBuffer true if currently recording a game/encounter
     */
    set isRecordingBuffer(value) {
        this._isRecordingBuffer = value;
    }

    /**
     * Start recorder buffer. This starts OBS and records in 5 min chunks
     * to the temp buffer location. Called on start-up of application when
     * WoW is open. 
     */
    startBuffer = async () => {
        
        // Guard against multiple buffer timers. 
        if (this._isRecordingBuffer) {
            console.error("[Recorder] Already recording a buffer");
            return;
        }

        console.log(addColor("[Recorder] Start recording buffer", "cyan"));
        await obsRecorder.start();
        this._isRecordingBuffer = true;
        if (mainWindow) mainWindow.webContents.send('updateStatus', AppStatus.ReadyToRecord);
    

        // We store off this timer as a member variable as we will cancel
        // it when a real game is detected. 
        this._bufferRestartIntervalID = setInterval(() => {
            this.restartBuffer();
        }, 5 * 60 * 1000); // Five mins
    }
    
    /**
     * Stop recorder buffer. Called when WoW is closed. 
     */
    stopBuffer = async () => {
        if (!this._isRecordingBuffer) {
            console.error("[Recorder] No buffer recording to stop.");
            return;
        }

        console.log(addColor("[Recorder] Stop recording buffer", "cyan"));
        clearInterval(this._bufferRestartIntervalID);
        this._isRecordingBuffer = false;   

        await obsRecorder.stop();
        if (mainWindow) mainWindow.webContents.send('updateStatus', AppStatus.WaitingForWoW);
        this.cleanupBuffer(1);
    }

    /**
     * Restarts the buffer recording. Cleans the temp dir between stop/start.
     * We wait 5s here between the stop start. I don't know why, but if we
     * don't then OBS becomes unresponsive. I spent a lot of time on this, 
     * trying all sorts of other solutions don't fuck with it unless you have 
     * to; here be dragons. 
     */
    restartBuffer = async () => {
        console.log(addColor("[Recorder] Restart recording buffer", "cyan"));
        await obsRecorder.stop();

        setTimeout(() => {
            obsRecorder.start();
        }, 5000);

        this.cleanupBuffer(1);
    }

    /**
     * Start recording for real, this basically just cancels pending 
     * buffer recording restarts. We don't need to actually start OBS 
     * recording as it's should already be running (or just about to 
     * start if we hit this in the 2s restart window). 
     */
    start = async () => {
        console.log(addColor("[Recorder] Start recording by cancelling buffer restart", "green"));
        clearInterval(this._bufferRestartIntervalID);
        this._isRecordingBuffer = false;        
        this._isRecording = true;   
        if (mainWindow) mainWindow.webContents.send('updateStatus', AppStatus.Recording);
    }

    /**
     * Stop recording, no-op if not already recording. Quite a bit happens in 
     * this function, so I've included lots of comments. The ordering is also
     * important. 
     * 
     * @param {Metadata} metadata the details of the recording
     * @param {number} overrun how long to continue recording after stop is called
     */
<<<<<<< HEAD
    stop = (metadata: Metadata, overrun: number = 0, discardVideo: boolean = false) => {
=======
    stop = (metadata: Metadata, overrun: number = 0) => {
        const outputFilename = this.getFinalVideoFilename(metadata);
>>>>>>> ea17af31
        console.log(addColor("[Recorder] Stop recording after overrun", "green"));
        console.info("[Recorder] Overrun:", overrun);
        console.info("[Recorder]" , JSON.stringify(metadata, null, 2));

        // Wait for a delay specificed by overrun. This lets us
        // capture the boss death animation/score screens.  
        setTimeout(async () => {           
            // Take the actions to stop the recording.
            if (!this._isRecording) return;
            await obsRecorder.stop();
            this._isRecording = false;
            this._isRecordingBuffer = false;

            // Update the GUI to show we're processing a video. 
            if (mainWindow) mainWindow.webContents.send('updateStatus', AppStatus.SavingVideo);

            const isRaid = metadata.category == VideoCategory.Raids;
            const isLongEnough = (metadata.duration - overrun) >= this._options.minEncounterDuration;
<<<<<<< HEAD
            if ((!isRaid || isLongEnough) && !discardVideo) {
=======

            if (!isRaid || isLongEnough) {
>>>>>>> ea17af31
                // Cut the video to length and write its metadata JSON file.
                // Await for this to finish before we return to waiting state.
                await this.finalizeVideo(metadata, outputFilename);
            } else {
                console.info("[Recorder] Raid encounter was too short, discarding");
            }

            // Run the size monitor to ensure we stay within size limit.
            // Need some maths to convert GB to bytes
            runSizeMonitor(this._options.storageDir, this._options.maxStorage)
                .then(() => {
                    if (mainWindow) mainWindow.webContents.send('refreshState');
                });

            // Clean-up the temporary recording directory. 
            this.cleanupBuffer(1);

            // Refresh the GUI
            if (mainWindow) mainWindow.webContents.send('refreshState');

            // Restart the buffer recording ready for next game.
            setTimeout(async () => {
                this.startBuffer();
            }, 5000)
        }, 
        overrun * 1000);
    }

    /**
     * Finalize the video by cutting it to size, moving it to the persistent
     * storage directory and writing the metadata JSON file. 
     * 
     * @param {Metadata} metadata the details of the recording
     */
    finalizeVideo = async (metadata: Metadata, outputFilename?: string): Promise<string> => {

        // Gnarly syntax to await for the setTimeout to finish.
        return new Promise<string> ((resolve) => {

            // It's a bit hacky that we async wait for 2 seconds for OBS to 
            // finish up with the video file. Maybe this can be done better. 
            setTimeout(async () => {
                const bufferedVideo = await getNewestVideo(this._options.bufferStorageDir);
                const videoPath = await cutVideo(bufferedVideo, this._options.storageDir, outputFilename, metadata.duration);

                await writeMetadataFile(videoPath, metadata);

                console.log('[Recorder] Finalized video', videoPath);

                resolve(videoPath);
            }, 
            2000)
        });   
    }

    /**
     * Clean-up the buffer directory.
     * @params Number of files to leave.
     */
    cleanupBuffer = async (filesToLeave: number) => {
        // Sort newest to oldest
        const videosToDelete = await getSortedVideos(this._options.bufferStorageDir);

        // Remove newest 2 from the list; we don't delete those.
        videosToDelete
            .slice(filesToLeave)
            .forEach(v => deleteVideo(v.name));
    }

    /**
     * Shutdown OBS.
     */
    shutdown = () => {
        if (this._isRecording) {
            obsRecorder.stop();       
            this._isRecording = false;
        } else if (this._isRecordingBuffer) {
            this.stopBuffer()
        }

        obsRecorder.shutdown();

    }

    /**
     * Reconfigure the underlying obsRecorder. 
     */
    reconfigure = (options: RecorderOptionsType) => {
        this._options = options;

        // User might just have shrunk the size, so run the size monitor.
        runSizeMonitor(this._options.storageDir, this._options.maxStorage)
        .then(() => {
            if (mainWindow) mainWindow.webContents.send('refreshState');
        });
      
        if (this._isRecording) {
            obsRecorder.stop();       
            this._isRecording = false;
        } else if (this._isRecordingBuffer) {
            this.stopBuffer()
        }

        obsRecorder.reconfigure(this._options);
        if (mainWindow) mainWindow.webContents.send('refreshState');
    }

    /**
     * Generate a filename for the final video of a recording according
     * to its category, if possible.
     *
     * The final filename should contain adequate information to quickly be able
     * to identify the video files on the filesystem and be able to tell what it
     * was about and the result of it.
     */
    getFinalVideoFilename (metadata: Metadata): string | undefined {
        let outputFilename = '';
        const resultText = getVideoResultText(metadata.category, metadata.result);

        switch (metadata.category) {
            case VideoCategory.Raids:
                const encounterName = getEncounterNameById(metadata.encounterID);
                const raidName = getRaidNameByEncounterId(metadata.encounterID);
                outputFilename = `${raidName}, ${encounterName} (${resultText})`;
            break;

            case VideoCategory.MythicPlus:
                outputFilename = this.getFinalVideoFilenameForCM(metadata.challengeMode);
            break;

            default:
                const zoneName = getInstanceNameByZoneId(metadata.zoneID);
                outputFilename = zoneName;
                if (resultText) {
                    outputFilename += ' (' + resultText + ')'
                }
            break;
        }

        if (!outputFilename) {
            return;
        }

        return metadata.category + ' ' + outputFilename;
    }

    /**
     * Construct a video filename for a Mythic Keystone dungeon with information
     * about level, keystone upgrade levels and what have we.
     */
    getFinalVideoFilenameForCM(cm?: ChallengeModeDungeon): string {
        if (!cm) {
            return '';
        }

        const keystoneUpgradeLevel = ChallengeModeDungeon.calculateKeystoneUpgradeLevel(cm.allottedTime, cm.duration);;
        const resultText = cm?.timed ? '+' + keystoneUpgradeLevel : 'Depleted';

        return `${getDungeonByMapId(cm.mapId)} +${cm.level} (${resultText})`;
    }
}

export {
    Recorder,
    RecorderOptionsType,
};<|MERGE_RESOLUTION|>--- conflicted
+++ resolved
@@ -8,11 +8,6 @@
 import { ChallengeModeDungeon } from './keystone';
 
 const obsRecorder = require('./obsRecorder');
-<<<<<<< HEAD
-import fs from 'fs';
-import { VideoCategory } from './constants';
-=======
->>>>>>> ea17af31
 
 type RecorderOptionsType = {
     storageDir: string;
@@ -172,12 +167,8 @@
      * @param {Metadata} metadata the details of the recording
      * @param {number} overrun how long to continue recording after stop is called
      */
-<<<<<<< HEAD
     stop = (metadata: Metadata, overrun: number = 0, discardVideo: boolean = false) => {
-=======
-    stop = (metadata: Metadata, overrun: number = 0) => {
         const outputFilename = this.getFinalVideoFilename(metadata);
->>>>>>> ea17af31
         console.log(addColor("[Recorder] Stop recording after overrun", "green"));
         console.info("[Recorder] Overrun:", overrun);
         console.info("[Recorder]" , JSON.stringify(metadata, null, 2));
@@ -196,12 +187,7 @@
 
             const isRaid = metadata.category == VideoCategory.Raids;
             const isLongEnough = (metadata.duration - overrun) >= this._options.minEncounterDuration;
-<<<<<<< HEAD
             if ((!isRaid || isLongEnough) && !discardVideo) {
-=======
-
-            if (!isRaid || isLongEnough) {
->>>>>>> ea17af31
                 // Cut the video to length and write its metadata JSON file.
                 // Await for this to finish before we return to waiting state.
                 await this.finalizeVideo(metadata, outputFilename);
