--- conflicted
+++ resolved
@@ -28,7 +28,6 @@
     /**
      * Constructs a new Recorder.
      */
-<<<<<<< HEAD
     constructor(
         storageDir: string, 
         maxStorage: number,
@@ -37,11 +36,7 @@
         audioOutputDeviceId: string,
         minEncounterDuration: number
     ) {
-        console.debug("Construcing recorder with: ", storageDir, maxStorage, monitorIndex);
-=======
-    constructor(storageDir: string, maxStorage: number, monitorIndex: number, audioInputDeviceId: string, audioOutputDeviceId: string, minEncounterDuration: number) {
         console.debug("[Recorder] Construcing recorder with: ", storageDir, maxStorage, monitorIndex);
->>>>>>> 6b740d9b
         this._storageDir = storageDir;
         this._maxStorage = maxStorage;     
         this._monitorIndex = monitorIndex;           
