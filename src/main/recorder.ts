import { Metadata } from './logutils';
import { writeMetadataFile, runSizeMonitor, getNewestVideo, deleteVideo, cutVideo, addColor } from './util';
import { mainWindow }  from './main';
<<<<<<< HEAD
import { AppStatus } from './types';
=======
>>>>>>> e2bf656f
import { app } from 'electron';
import path from 'path';
import { AppStatus } from './types';

const obsRecorder = require('./obsRecorder');
const fs = require('fs');
const glob = require('glob');

/**
 * Represents an OBS recorder object.
 */
 class Recorder {
    private _isRecording: boolean = false;
    private _isRecordingBuffer: boolean = false;
    private _storageDir: string;
    private _maxStorage: number;
    private _bufferStorageDir: any;
    private _bufferRestartIntervalID?: any;
    private _monitorIndex: number;
    private _audioInputDeviceId: string;
    private _audioOutputDeviceId: string;
    private _minEncounterDuration: number;


    /**
     * Constructs a new Recorder.
     */
<<<<<<< HEAD
    constructor(storageDir: string, maxStorage: number, monitorIndex: number, audioInputDeviceId: string, audioOutputDeviceId: string, minEncounterDuration: number) {
        console.debug("Construcing recorder with: ", storageDir, maxStorage, monitorIndex);
=======
    constructor(storageDir: string, maxStorage: number, monitorIndex: number, audioInputDeviceId: string, audioOutputDeviceId: string) {
        console.debug("[Recorder] Construcing recorder with: ", storageDir, maxStorage, monitorIndex);
>>>>>>> e2bf656f
        this._storageDir = storageDir;
        this._maxStorage = maxStorage;     
        this._monitorIndex = monitorIndex;           
        this._audioInputDeviceId = audioInputDeviceId;
        this._audioOutputDeviceId = audioOutputDeviceId;
        this._minEncounterDuration = minEncounterDuration;

        // Something like: C:\Users\alexa\AppData\Local\Temp\WarcraftRecorder
        this._bufferStorageDir = path.join(app.getPath("temp"), "WarcraftRecorder"); 

        if (!fs.existsSync(this._bufferStorageDir)) {
            console.log("[Recorder] Creating dir:", this._bufferStorageDir)
            fs.mkdirSync(this._bufferStorageDir);
        }

        obsRecorder.initialize(this._bufferStorageDir, this._monitorIndex, this._audioInputDeviceId, this._audioOutputDeviceId);
    }

    /**
     * Get the value of isRecording. 
     * 
     * @returns {boolean} true if currently recording a game/encounter
     */
     get isRecording() {
        return this._isRecording;
    }

    /**
     * Set the value of isRecording. 
     * 
     * @param {boolean} isRecording true if currently recording a game/encounter
     */
    set isRecording(value) {
        this._isRecording = value;
    }

    /**
     * Get the value of isRecordingBuffer. 
     * 
     * @returns {boolean} true if currently recording a buffer
     */
    get isRecordingBuffer() {
        return this._isRecordingBuffer;
    }
    
    /**
     * Set the value of isRecordingBuffer. 
     * 
     * @param {boolean} isRecordingBuffer true if currently recording a game/encounter
     */
    set isRecordingBuffer(value) {
        this._isRecordingBuffer = value;
    }

    /**
     * Start recorder buffer. This starts OBS and records in 5 min chunks
     * to the temp buffer location. Called on start-up of application when
     * WoW is open. 
     */
    startBuffer = async () => {
        if (this._isRecordingBuffer) {
            console.error("[Recorder] Already recording a buffer");
            return;
        }

        console.log(addColor("[Recorder] Recorder: Start recording buffer", "cyan"));
        await obsRecorder.start();
        this._isRecordingBuffer = true;
        if (mainWindow) mainWindow.webContents.send('updateStatus', AppStatus.ReadyToRecord);
    
        // We store off this timer as a member variable as we will cancel
        // it when a real game is detected. 
        this._bufferRestartIntervalID = setInterval(() => {
            this.restartBuffer()
        }, 5 * 60 * 1000); // Five mins
    }

    
    /**
     * Stop recorder buffer. Called when WoW is closed. 
     */
    stopBuffer = async () => {
        if (!this._isRecordingBuffer) {
            console.error("[Recorder] No buffer recording to stop.");
            return;
        }

        console.log(addColor("[Recorder] Recorder: Stop recording buffer", "cyan"));
        clearInterval(this._bufferRestartIntervalID);
        await obsRecorder.stop();
        this.isRecordingBuffer = false;
        if (mainWindow) mainWindow.webContents.send('updateStatus', AppStatus.WaitingForWoW);
        this.cleanupBuffer();
    }

    /**
     * Restarts the buffer recording. Cleans the temp dir between stop/start.
     * We wait 2s here between the stop start. I don't know why, but if we
     * don't then OBS becomes unresponsive. I spent a lot of time on this, 
     * trying all sorts of other solutions don't fuck with it unless you have 
     * to; here be dragons. 
     */
    restartBuffer = async () => {
        console.log(addColor("[Recorder] Recorder: Restart recording buffer", "cyan"));
        await obsRecorder.stop();
        this.isRecordingBuffer = false;
        setTimeout(() => {
            this.isRecordingBuffer = true;
            obsRecorder.start();
        }, 2000);

        this.cleanupBuffer();
    }

    /**
     * Start recording for real, this basically just cancels pending 
     * buffer recording restarts. We don't need to actually start OBS 
     * recording as it's should already be running (or just about to 
     * start if we hit this in the 2s restart window). 
     */
    start = async () => {
        console.log(addColor("[Recorder] Recorder: Start recording by cancelling buffer restart", "green"));
        clearInterval(this._bufferRestartIntervalID);
        this.isRecordingBuffer = false;        
        this._isRecording = true;   
        if (mainWindow) mainWindow.webContents.send('updateStatus', AppStatus.Recording);
    }

    /**
     * Stop recording, no-op if not already recording. Quite a bit happens in 
     * this function, so I've included lots of comments. The ordering is also
     * important. 
     * 
     * @param {Metadata} metadata the details of the recording
     * @param {number} overrun how long to continue recording after stop is called
     */
    stop = (metadata: Metadata, overrun: number = 0) => {
        console.log(addColor("[Recorder] Recorder: Stop recording after overrun", "green"));
        console.info("[Recorder] Overrun:", overrun);
        console.info("[Recorder] Recorder:", JSON.stringify(metadata));

        // Wait for a delay specificed by overrun. This lets us
        // capture the boss death animation/score screens.  
        setTimeout(async () => {           
            // Take the actions to stop the recording.
            if (!this._isRecording) return;
            await obsRecorder.stop();       
            this._isRecording = false;
            this.isRecordingBuffer = false;

            // Update the GUI to show we're processing a video. 
            if (mainWindow) mainWindow.webContents.send('updateStatus', AppStatus.SavingVideo);

            if ((metadata.category != "Raids") || (metadata.duration - overrun >= this._minEncounterDuration)) {
                // Cut the video to length and write its metadata JSON file.
                // Await for this to finish before we return to waiting state.
                await this.finalizeVideo(metadata);
            }

            // Run the size monitor to ensure we stay within size limit.
            // Need some maths to convert GB to bytes
            runSizeMonitor(this._storageDir, this._maxStorage)
                .then(() => {
                    if (mainWindow) mainWindow.webContents.send('refreshState');
                });

            // Clean-up the temporary recording directory. 
            this.cleanupBuffer();

            // Refresh the GUI
            if (mainWindow) mainWindow.webContents.send('refreshState');

            // Restart the buffer recording ready for next game.
            this.startBuffer();
        }, 
        overrun * 1000);
    }

    /**
     * Finalize the video by cutting it to size, moving it to the persistent
     * storage directory and writing the metadata JSON file. 
     * 
     * @param {Metadata} metadata the details of the recording
     */
    finalizeVideo = async (metadata: Metadata) => {

        // Gnarly syntax to await for the setTimeout to finish.
        await new Promise<void> ((resolve) => {

            // It's a bit hacky that we async wait for 2 seconds for OBS to 
            // finish up with the video file. Maybe this can be done better. 
            setTimeout(async () => {
                const bufferedVideo = await getNewestVideo(this._bufferStorageDir);
                const videoPath = await cutVideo(bufferedVideo, this._storageDir, metadata.duration);
                writeMetadataFile(videoPath, metadata).then(resolve);
            }, 
            2000)
        });   
    }

    /**
     * Delete all but the most recent two .mp4 buffer files. 
     */
    cleanupBuffer = () => {
        const globString = path.join(this._bufferStorageDir, "*.mp4"); 

        // Sort newest to oldest, remove newest 2 from the list; we don't delete those. 
        const videosToDelete = glob.sync(globString) 
            .map((name: any) => ({name, mtime: fs.statSync(name).mtime}))
            .sort((A: any, B: any) => B.mtime - A.mtime)
            .slice(2);

        for (const video of videosToDelete) {
            deleteVideo(video.name);
        }
    }

    /**
     * Shutdown OBS.
     */
    shutdown = () => {
        if (this._isRecording) {
            obsRecorder.stop();       
            this._isRecording = false;
        } else if (this._isRecordingBuffer) {
            this.stopBuffer()
        }

        obsRecorder.shutdown();

    }

    /**
     * Reconfigure the underlying obsRecorder. 
     */
    reconfigure = (outputPath: string, maxStorage: number, monitorIndex: number, audioInputDeviceId: string, audioOutputDeviceId: string, minEncounterDuration: number) => {
        this._maxStorage = maxStorage;
        this._minEncounterDuration = minEncounterDuration;

        // User might just have shrunk the size, so run the size monitor.
        runSizeMonitor(this._storageDir, this._maxStorage)
        .then(() => {
            if (mainWindow) mainWindow.webContents.send('refreshState');
        });
      
        if (this._isRecording) {
            obsRecorder.stop();       
            this._isRecording = false;
        } else if (this._isRecordingBuffer) {
            this.stopBuffer()
        }

        obsRecorder.reconfigure(outputPath, monitorIndex, audioInputDeviceId, audioOutputDeviceId);
    }
}

export {
    Recorder
};<|MERGE_RESOLUTION|>--- conflicted
+++ resolved
@@ -1,10 +1,6 @@
 import { Metadata } from './logutils';
 import { writeMetadataFile, runSizeMonitor, getNewestVideo, deleteVideo, cutVideo, addColor } from './util';
 import { mainWindow }  from './main';
-<<<<<<< HEAD
-import { AppStatus } from './types';
-=======
->>>>>>> e2bf656f
 import { app } from 'electron';
 import path from 'path';
 import { AppStatus } from './types';
@@ -32,13 +28,8 @@
     /**
      * Constructs a new Recorder.
      */
-<<<<<<< HEAD
     constructor(storageDir: string, maxStorage: number, monitorIndex: number, audioInputDeviceId: string, audioOutputDeviceId: string, minEncounterDuration: number) {
-        console.debug("Construcing recorder with: ", storageDir, maxStorage, monitorIndex);
-=======
-    constructor(storageDir: string, maxStorage: number, monitorIndex: number, audioInputDeviceId: string, audioOutputDeviceId: string) {
         console.debug("[Recorder] Construcing recorder with: ", storageDir, maxStorage, monitorIndex);
->>>>>>> e2bf656f
         this._storageDir = storageDir;
         this._maxStorage = maxStorage;     
         this._monitorIndex = monitorIndex;           
