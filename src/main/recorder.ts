import { Metadata } from './logutils';
import { writeMetadataFile, runSizeMonitor, getNewestVideo, deleteVideo, cutVideo, addColor } from './util';
import { mainWindow }  from './main';
import { app } from 'electron';
import path from 'path';

const obsRecorder = require('./obsRecorder');
const fs = require('fs');
const glob = require('glob');

/**
 * Represents an OBS recorder object.
 */
 class Recorder {
    private _isRecording: boolean = false;
    private _isRecordingBuffer: boolean = false;
    private _storageDir: string;
    private _maxStorage: number;
    private _bufferStorageDir: any;
    private _bufferRestartIntervalID?: any;
    private _monitorIndex: number;
    private _audioInputDeviceId: string;
    private _audioOutputDeviceId: string;


    /**
     * Constructs a new Recorder.
     */
    constructor(storageDir: string, maxStorage: number, monitorIndex: number, audioInputDeviceId: string, audioOutputDeviceId: string) {
        console.debug("Construcing recorder with: ", storageDir, maxStorage, monitorIndex);
        this._storageDir = storageDir;
        this._maxStorage = maxStorage;     
        this._monitorIndex = monitorIndex;           
        this._audioInputDeviceId = audioInputDeviceId
        this._audioOutputDeviceId = audioOutputDeviceId

        // Something like: C:\Users\alexa\AppData\Local\Temp\WarcraftRecorder
        this._bufferStorageDir = path.join(app.getPath("temp"), "WarcraftRecorder"); 

        if (!fs.existsSync(this._bufferStorageDir)) {
            console.log("Creating dir:", this._bufferStorageDir)
            fs.mkdirSync(this._bufferStorageDir);
        }

        obsRecorder.initialize(this._bufferStorageDir, this._monitorIndex, this._audioInputDeviceId, this._audioOutputDeviceId);
    }

    /**
     * Get the value of isRecording. 
     * 
     * @returns {boolean} true if currently recording a game/encounter
     */
     get isRecording() {
        return this._isRecording;
    }

    /**
     * Set the value of isRecording. 
     * 
     * @param {boolean} isRecording true if currently recording a game/encounter
     */
    set isRecording(value) {
        this._isRecording = value;
    }

    /**
     * Get the value of isRecordingBuffer. 
     * 
     * @returns {boolean} true if currently recording a buffer
     */
    get isRecordingBuffer() {
        return this._isRecordingBuffer;
    }
    
    /**
     * Set the value of isRecordingBuffer. 
     * 
     * @param {boolean} isRecordingBuffer true if currently recording a game/encounter
     */
    set isRecordingBuffer(value) {
        this._isRecordingBuffer = value;
    }

    /**
     * Start recorder buffer. This starts OBS and records in 5 min chunks
     * to the temp buffer location. Called on start-up of application when
     * WoW is open. 
     */
    startBuffer = async () => {
        if (this._isRecordingBuffer) {
            console.error("Already recording a buffer");
            return;
        }

        console.log(addColor("Recorder: Start recording buffer", "cyan"));
        await obsRecorder.start();
        this._isRecordingBuffer = true;
        if (mainWindow) mainWindow.webContents.send('updateStatus', 3);
    
        // We store off this timer as a member variable as we will cancel
        // it when a real game is detected. 
        this._bufferRestartIntervalID = setInterval(() => {
            this.restartBuffer()
        }, 5 * 60 * 1000); // Five mins
    }

    
    /**
     * Stop recorder buffer. Called when WoW is closed. 
     */
    stopBuffer = async () => {
        if (!this._isRecordingBuffer) {
            console.error("No buffer recording to stop.");
            return;
        }

        console.log(addColor("Recorder: Stop recording buffer", "cyan"));
        clearInterval(this._bufferRestartIntervalID);
        await obsRecorder.stop();
        this.isRecordingBuffer = false;
        if (mainWindow) mainWindow.webContents.send('updateStatus', 0);
        this.cleanupBuffer();
    }

    /**
     * Restarts the buffer recording. Cleans the temp dir between stop/start.
     * We wait 2s here between the stop start. I don't know why, but if we
     * don't then OBS becomes unresponsive. I spent a lot of time on this, 
     * trying all sorts of other solutions don't fuck with it unless you have 
     * to; here be dragons. 
     */
    restartBuffer = async () => {
        console.log(addColor("Recorder: Restart recording buffer", "cyan"));
        await obsRecorder.stop();
        this.isRecordingBuffer = false;
        setTimeout(() => {
            this.isRecordingBuffer = true;
            obsRecorder.start();
        }, 2000);

        this.cleanupBuffer();
    }

    /**
     * Start recording for real, this basically just cancels pending 
     * buffer recording restarts. We don't need to actually start OBS 
     * recording as it's should already be running (or just about to 
     * start if we hit this in the 2s restart window). 
     */
    start = async () => {
        console.log(addColor("Recorder: Start recording by cancelling buffer restart", "green"));
        clearInterval(this._bufferRestartIntervalID);
        this.isRecordingBuffer = false;        
        this._isRecording = true;   
        if (mainWindow) mainWindow.webContents.send('updateStatus', 1);
    }

    /**
     * Stop recording, no-op if not already recording. Quite a bit happens in 
     * this function, so I've included lots of comments. The ordering is also
     * important. 
     * 
     * @param {Metadata} metadata the details of the recording
     * @param {number} overrun how long to continue recording after stop is called
     */
    stop = (metadata: Metadata, overrun: number = 0) => {
        console.log(addColor("Recorder: Stop recording after overrun", "green"));
        console.info("Overrun:", overrun);
        console.info("Recorder:", JSON.stringify(metadata));

        // Wait for a delay specificed by overrun. This lets us
        // capture the boss death animation/score screens.  
        setTimeout(async () => {           
            // Take the actions to stop the recording.
            if (!this._isRecording) return;
            await obsRecorder.stop();       
            this._isRecording = false;
            this.isRecordingBuffer = false;

            // Update the GUI to show we're processing a video. 
            if (mainWindow) mainWindow.webContents.send('updateStatus', 4);

            // Cut the video to length and write its metadata JSON file.
            // Await for this to finish before we return to waiting state.
            await this.finalizeVideo(metadata);

            // Run the size monitor to ensure we stay within size limit.
            // Need some maths to convert GB to bytes
            runSizeMonitor(this._storageDir, this._maxStorage)
                .then(() => {
                    if (mainWindow) mainWindow.webContents.send('refreshState');
                });

            // Clean-up the temporary recording directory. 
            this.cleanupBuffer();

            // Refresh the GUI
            if (mainWindow) mainWindow.webContents.send('refreshState');

            // Restart the buffer recording ready for next game.
            this.startBuffer();
        }, 
        overrun * 1000);
    }

    /**
     * Finalize the video by cutting it to size, moving it to the persistent
     * storage directory and writing the metadata JSON file. 
     * 
     * @param {Metadata} metadata the details of the recording
     */
    finalizeVideo = async (metadata: Metadata) => {

        // Gnarly syntax to await for the setTimeout to finish.
        await new Promise<void> ((resolve) => {

            // It's a bit hacky that we async wait for 2 seconds for OBS to 
            // finish up with the video file. Maybe this can be done better. 
            setTimeout(async () => {
                const bufferedVideo = await getNewestVideo(this._bufferStorageDir);
                const videoPath = await cutVideo(bufferedVideo, this._storageDir, metadata.duration);
                writeMetadataFile(videoPath, metadata).then(resolve);
            }, 
            2000)
        });   
    }

    /**
     * Delete all but the most recent two .mp4 buffer files. 
     */
    cleanupBuffer = () => {
        const globString = path.join(this._bufferStorageDir, "*.mp4"); 

        // Sort newest to oldest, remove newest 2 from the list; we don't delete those. 
        const videosToDelete = glob.sync(globString) 
            .map((name: any) => ({name, mtime: fs.statSync(name).mtime}))
            .sort((A: any, B: any) => B.mtime - A.mtime)
            .slice(2);

        for (const video of videosToDelete) {
            deleteVideo(video.name);
        }
    }

    /**
     * Shutdown OBS.
     */
    shutdown = () => {
        if (this._isRecording) {
            obsRecorder.stop();       
            this._isRecording = false;
        } else if (this._isRecordingBuffer) {
            this.stopBuffer()
        }

        obsRecorder.shutdown();

    }

    /**
     * Reconfigure the underlying obsRecorder. 
     */
<<<<<<< HEAD
    reconfigure = (outputPath: string, maxStorage: number, monitorIndex: number) => {
        this._maxStorage = maxStorage;
=======
    reconfigure = (outputPath: string, monitorIndex: number, audioInputDeviceId: string, audioOutputDeviceId: string) => {
>>>>>>> cdab09f0

        if (this._isRecording) {
            obsRecorder.stop();       
            this._isRecording = false;
        } else if (this._isRecordingBuffer) {
            this.stopBuffer()
        }

        obsRecorder.reconfigure(outputPath, monitorIndex, audioInputDeviceId, audioOutputDeviceId);
    }
}

export {
    Recorder
};<|MERGE_RESOLUTION|>--- conflicted
+++ resolved
@@ -260,13 +260,9 @@
     /**
      * Reconfigure the underlying obsRecorder. 
      */
-<<<<<<< HEAD
-    reconfigure = (outputPath: string, maxStorage: number, monitorIndex: number) => {
+    reconfigure = (outputPath: string, maxStorage: number, monitorIndex: number, audioInputDeviceId: string, audioOutputDeviceId: string) => {
         this._maxStorage = maxStorage;
-=======
-    reconfigure = (outputPath: string, monitorIndex: number, audioInputDeviceId: string, audioOutputDeviceId: string) => {
->>>>>>> cdab09f0
-
+      
         if (this._isRecording) {
             obsRecorder.stop();       
             this._isRecording = false;
