--- conflicted
+++ resolved
@@ -17,7 +17,6 @@
 let combatantMap: Map<string, Combatant> = new Map();
 let playerCombatant: Combatant | undefined;
 let testRunning: boolean = false;
-let isChallengeModeActive: boolean = false;
 
 declare interface LogLineHandlerType {
     (line: LogLine): void
@@ -82,59 +81,6 @@
 let activeChallengeMode: ChallengeModeDungeon | undefined;
 
 /**
- * Array of combat events we want to handle.
- *
- * This array is only created to avoid parsing every line, because
- * that'd be a heavy workload for nothing.
- */
-const interestingCombatLogEvents = [
-    'ARENA_MATCH_START',
-    'ARENA_MATCH_END',
-    'ENCOUNTER_START',
-    'ENCOUNTER_END',
-    'CHALLENGE_MODE_START',
-    'CHALLENGE_MODE_END',
-    'ZONE_CHANGE',
-    'COMBATANT_INFO',
-    'SPELL_AURA_APPLIED',
-    'UNIT_DIED'
-];
-
-/**
- * A parsed line from the WoW combat log
- */
-class LogLine {
-    constructor (
-        // Timestamp in string format, as-is, from the log
-        // Example: '8/3 22:09:58.548'
-        public ts: string,
-
-        // Multi-dimensional array of arguments
-        // Example: 'ARENA_MATCH_START', '2547', '33', '2v2', '1'
-        public args: any[]
-    ) {}
-
-    /**
-     * Parse the timestamp from a log line and create a Date value from it
-     *
-     * Split the line by any delimiter that isn't a number
-     */
-    date (): Date {
-        const [month, day, hours, mins, secs, msec] = this.ts.split(/[^0-9]/, 6);
-        const dateObj = new Date();
-
-        dateObj.setDate(parseInt(day, 10));
-        dateObj.setMonth(parseInt(month, 10));
-        dateObj.setHours(parseInt(hours, 10));
-        dateObj.setMinutes(parseInt(mins, 10));
-        dateObj.setSeconds(parseInt(secs, 10));
-        dateObj.setMilliseconds(parseInt(msec, 10))
-
-        return dateObj;
-    }
-}
-
-/**
  * wowProcessStopped
  */
  type Metadata = {
@@ -142,11 +88,8 @@
     category: string;
     zoneID?: number;
     encounterID?: number;
-<<<<<<< HEAD
     challengeMode?: ChallengeModeDungeon;
-=======
     difficultyID? : number;
->>>>>>> 6f7b0714
     duration: number;
     result: boolean;
     playerName?: string;
@@ -237,8 +180,6 @@
       console.log('ERROR: ', error);
     });
 }
-<<<<<<< HEAD
-=======
 
 /**
  * Splits a WoW combat line intelligently with respect to quotes,
@@ -335,146 +276,18 @@
 
     return new LogLine(timestamp, args_list)
 }
->>>>>>> 6f7b0714
-
-/**
- * Splits a WoW combat line intelligently with respect to quotes,
- * lists, tuples, and what have we.
- *
- */
-const splitLogLine = (line: string, maxSplits?: number): LogLine => {
-    const line_len = line.length
-    const list_items: string[][] = [];
-    const args_list: any[] = [];
-    let in_quote = false;
-    let open_lists = 0;
-    let value: any = '';
-
-    // Combat log line always has '<timestamp>  <line>' format,
-    // that is, two spaces between ts and line.
-    const tsIndexEnd = line.indexOf('  ');
-    const timestamp = line.substring(0, tsIndexEnd);
-
-    for (let ptr = tsIndexEnd + 2; ptr < line_len; ptr++) {
-        const c = line.charAt(ptr);
-        if (c === '\n') {
-            break;
-        }
-
-        if (in_quote) {
-            if (c === '"') {
-                in_quote = false;
-                continue;
-            }
-
-        } else {
-            switch (c) {
-            case ',':
-                if (open_lists > 0) {
-                    list_items.at(-1)?.push(value);
-                } else {
-                    args_list.push(value);
-                    if (maxSplits && args_list.length >= maxSplits) {
-                        break;
-                    }
-                }
-
-                value = '';
-                continue;
-
-            case '"':
-                in_quote = true;
-                continue;
-
-            case '[':
-            case '(':
-                list_items.push([]);
-                open_lists++;
-                continue;
-
-            case ']':
-            case ')':
-                if (!list_items.length) {
-                    throw `Unexpected ${c}. No list is open.`;
-                }
-
-                if (value) {
-                    list_items.at(-1)?.push(value);
-                }
-
-                value = list_items.pop();
-                open_lists--;
-                continue;
-            }
-        }
-
-        value += c;
-    }
-
-    if (value) {
-        args_list.push(value)
-    }
-
-    if (open_lists > 0) {
-        throw `Unexpected EOL. There are ${open_lists} open tuples/lists.`
-    }
-
-    return new LogLine(timestamp, args_list)
-}
-
-    /**
+
+/**
  * Handle a line from the WoW log. 
  */
 const handleLogLine = (line: string) => {
     // Parse line, only until the line token is encountered
     let logLine = splitLogLine(line, 1)
-<<<<<<< HEAD
-
-    // Check if we are interested in this event, and if not, discard it
-    if (interestingCombatLogEvents.indexOf(logLine.args[0]) === -1) {
-        return;
-    }
-
-    // Parse the full line
-    logLine = splitLogLine(line)
-
-    switch (logLine.args[0]) {
-        case "ARENA_MATCH_START":
-            handleArenaStartLine(logLine);
-            break;
-        case "ARENA_MATCH_END":
-            handleArenaStopLine(logLine);
-            break;
-        case "ENCOUNTER_START":
-            handleEncounterStartLine(logLine);
-            break;
-        case "ENCOUNTER_END":
-            handleEncounterStopLine(logLine);
-            break;
-        case "CHALLENGE_MODE_START":
-            handleChallengeModeStartLine(logLine);
-            break;
-        case "CHALLENGE_MODE_END":
-            handleChallengeModeEndLine(logLine);
-            break;
-        case "ZONE_CHANGE":
-            handleZoneChange(logLine);
-            break;
-        case "COMBATANT_INFO":
-            handleCombatantInfoLine(logLine);
-            break;
-        case "SPELL_AURA_APPLIED":
-            handleSpellAuraAppliedLine(logLine);
-            break;
-        default:
-            break;
-=======
     const logLineTypeToken = logLine.args[0]
 
     // Check if we are interested in this event, and if not, discard it
     if (!(logLineTypeToken in interestingCombatLogEvents)) {
         return;
->>>>>>> 6f7b0714
     }
 
     // Parse the full line
@@ -488,11 +301,7 @@
 /**
  * Handle a line from the WoW log. 
  */
-<<<<<<< HEAD
-const handleArenaStartLine = (line: LogLine) => {
-=======
 function handleArenaStartLine (line: LogLine): void {
->>>>>>> 6f7b0714
     if (recorder.isRecording) return; 
     const zoneID = parseInt(line.args[1], 10);
 
@@ -514,11 +323,7 @@
 /**
  * Handle a line from the WoW log. 
  */
-<<<<<<< HEAD
- const handleArenaStopLine = (line: LogLine) => {
-=======
 function handleArenaStopLine (line: LogLine): void {
->>>>>>> 6f7b0714
     if (!recorder.isRecording) return; 
 
     if (playerCombatant) {
@@ -531,11 +336,7 @@
     
     // Helpfully ARENA_MATCH_END events contain the game duration. Solo shuffle
     // ARENA_MATCH_END duration only counts the last game so needs special handling. 
-<<<<<<< HEAD
     if (metadata.category !== VideoCategory.SoloShuffle) {
-=======
-    if (metadata.category !== "Solo Shuffle") {
->>>>>>> 6f7b0714
         duration = parseInt(line.args[2], 10);
     } else {
         const soloShuffleStopDate = line.date();
@@ -572,8 +373,7 @@
     return [win, MMR];
 }
 
-<<<<<<< HEAD
-const handleChallengeModeStartLine = (line: LogLine) => {
+function handleChallengeModeStartLine (line: LogLine): void {
     // It's impossible to start a keystone dungeon while another one is in progress
     // so we'll just remove the existing one and make a new one when `CHALLENGE_MODE_START`
     // is encountered.
@@ -609,7 +409,7 @@
     recorder.start();
 };
 
-const handleChallengeModeEndLine = (line: LogLine) => {
+function handleChallengeModeEndLine (line: LogLine): void {
     if (!recorder.isRecording || !activeChallengeMode) {
         return;
     }
@@ -662,27 +462,13 @@
 
     return (currentDate.getTime() - videoStartDate.getTime()) / 1000;
 };
-=======
-/**
- * Guard functions for now to simply allow us to ignore
- * Mythic Keystone encounters because we can't actually handle them
- * right now.
- */
-function handleChallengeModeStartLine (_line: LogLine): void {
-    isChallengeModeActive = true;
-}
-
-function handleChallengeModeEndLine (_line: LogLine): void {
-    isChallengeModeActive = false;
-}
->>>>>>> 6f7b0714
-
-/**
- * Handle a line from the WoW log. 
- */
-<<<<<<< HEAD
- const handleEncounterStartLine = (line: LogLine) => {
+
+/**
+ * Handle a line from the WoW log.
+ */
+ function handleEncounterStartLine (line: LogLine): void {
     const encounterID = parseInt(line.args[1], 10)
+    const difficultyID = parseInt(line.args[3], 10);
     const videoStopDate = line.date();
 
     if (recorder.isRecording && activeChallengeMode) {
@@ -701,22 +487,6 @@
     metadata = {
         name: "name",
         category: VideoCategory.Raids,
-=======
-function handleEncounterStartLine (line: LogLine): void {
-    if (isChallengeModeActive) {
-        console.log("ENCOUNTER_START in an active Mythic Keystone dungeon is ignored.")
-        return;
-    }
-
-    const encounterID = parseInt(line.args[1], 10);
-    const difficultyID = parseInt(line.args[3], 10);
-
-    videoStartDate = line.date();
-
-    metadata = {
-        name: "name",
-        category: "Raids",
->>>>>>> 6f7b0714
         encounterID: encounterID,
         difficultyID: difficultyID,
         duration: 0,
@@ -729,8 +499,7 @@
 /**
  * Handle a line from the WoW log. 
  */
-<<<<<<< HEAD
- const handleEncounterStopLine = (line: LogLine) => {
+function handleEncounterStopLine (line: LogLine): void {
     const videoStopDate = line.date();
     const encounterResult = Boolean(parseInt(line.args[5], 10));
     const encounterID = parseInt(line.args[1], 10);
@@ -753,16 +522,6 @@
 
         return;
     }
-=======
-function handleEncounterStopLine (line: LogLine): void {
-    if (isChallengeModeActive) {
-        console.log("ENCOUNTER_END in an active Mythic Keystone dungeon is ignored.")
-        return;
-    }
-    
-    const videoStopDate = line.date();
-    const encounterResult = Boolean(parseInt(line.args[5], 10));
->>>>>>> 6f7b0714
 
     if (playerCombatant) {
         metadata.playerName = playerCombatant.name;
@@ -788,11 +547,7 @@
 /**
  * Handle a line from the WoW log.
  */
-<<<<<<< HEAD
- const handleZoneChange = (line: LogLine) => {
-=======
 function handleZoneChange (line: LogLine): void {
->>>>>>> 6f7b0714
     console.log("Handling zone change: ", line);
     const zoneID = parseInt(line.args[1], 10);
     const isNewZoneBG = battlegrounds.hasOwnProperty(zoneID);
@@ -833,11 +588,7 @@
  * Handles the SPELL_AURA_APPLIED line from WoW log.
  * @param line the SPELL_AURA_APPLIED line
  */
-<<<<<<< HEAD
- const handleSpellAuraAppliedLine = (line: LogLine) => {
-=======
 function handleSpellAuraAppliedLine (line: LogLine): void {
->>>>>>> 6f7b0714
     if (playerCombatant) return;
     if (combatantMap.size === 0) return;    
 
@@ -861,11 +612,7 @@
  * adding it to combatantMap.
  * @param line the COMBATANT_INFO line
  */
-<<<<<<< HEAD
-const handleCombatantInfoLine = (line: LogLine) => {
-=======
 function handleCombatantInfoLine (line: LogLine): void {
->>>>>>> 6f7b0714
     const GUID = line.args[1];
     const teamID = parseInt(line.args[2], 10);
     const specID = parseInt(line.args[24], 10);
@@ -876,15 +623,8 @@
 /**
  * ZONE_CHANGE event into a BG.  
  */
-<<<<<<< HEAD
  const battlegroundStart = (line: LogLine) => {
     const zoneID = parseInt(line.args[1], 10);
-=======
-function battlegroundStart (line: LogLine): void {
-    const zoneID = parseInt(line.args[1], 10);
-    const battlegroundName = battlegrounds[zoneID];
-    const category = "Battlegrounds";
->>>>>>> 6f7b0714
 
     videoStartDate = line.date();
 
@@ -902,11 +642,7 @@
 /**
  * battlegroundStop
  */
-<<<<<<< HEAD
- const battlegroundStop = (line: LogLine) => {
-=======
 function battlegroundStop (line: LogLine): void {
->>>>>>> 6f7b0714
     const videoStopDate = line.date();
     const milliSeconds = (videoStopDate.getTime() - videoStartDate.getTime()); 
     metadata.duration = Math.round(milliSeconds / 1000);
@@ -920,11 +656,7 @@
 /**
  * zoneChangeStop
  */
-<<<<<<< HEAD
- const zoneChangeStop = (line: LogLine) => {
-=======
 function zoneChangeStop (line: LogLine): void {
->>>>>>> 6f7b0714
     const videoStopDate = line.date();
     const milliSeconds = (videoStopDate.getTime() - videoStartDate.getTime()); 
     metadata.duration = Math.round(milliSeconds / 1000);
