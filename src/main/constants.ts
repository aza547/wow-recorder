import { NumberKeyToStringValueMapType, RaidInstanceType } from "./types";

enum VideoCategory {
  TwoVTwo = '2v2',
  ThreeVThree = '3v3',
  Skirmish = 'Skirmish',
  SoloShuffle = 'Solo Shuffle',
  MythicPlus = 'Mythic+',
  Raids = 'Raids',
  Battlegrounds = 'Battlegrounds',
};

const categories: string[] = [
  VideoCategory.TwoVTwo,
  VideoCategory.ThreeVThree,
  VideoCategory.Skirmish,
  VideoCategory.SoloShuffle,
  VideoCategory.MythicPlus,
  VideoCategory.Raids,
  VideoCategory.Battlegrounds,
];

/**
 * How long to keep recording after an activity ends to ensure we don't miss any
 * important stuff at the end, per category, in seconds.
 */
const videoOverrunPerCategory: { [key: string]: number } = {
  [VideoCategory.TwoVTwo]: 3,
  [VideoCategory.ThreeVThree]: 3,
  [VideoCategory.Skirmish]: 3,
  [VideoCategory.SoloShuffle]: 3,
  [VideoCategory.MythicPlus]: 5,    // For the whole dungeon
  [VideoCategory.Raids]: 15,        // Per boss encounter
  [VideoCategory.Battlegrounds]: 3,
};

/**
 * Months of the year.
 */
const months: string[] = [
    "January",
    "February",
    "March",
    "April",
    "May",
    "June",
    "July",
    "August",
    "September",
    "October",
    "November",
    "December"
];

/**
 * Battlegrounds by ID. 
 */
 const battlegrounds: NumberKeyToStringValueMapType = {
  30:	  "Alterac Valley",
  2107: "Arathi Basin",
  1681: "Arathi Basin",
  1105: "Deepwind Gorge",
  2245: "Deepwind Gorge",
  566:  "Eye of the Storm",
  968:  "Eye of the Storm",
  628:  "Isle of Conquest",
  1803: "Seething Shore",
  727:  "Silvershard Mines",
  //607:  "Strand of the Ancients",
  998:  "Temple of Kotmogu",
  761:  "The Battle for Gilneas",
  726:  "Twin Peaks",
  489:  "Warsong Gulch",
  2106:  "Warsong Gulch"
}

/**
 * Arenas by ID. 
 */
 const arenas: NumberKeyToStringValueMapType = {
  1672: "Blade's Edge",
  617: "Dalaran Sewers",
  1505: "Nagrand Arena",
  572: "Ruins of Lordaeron",
  2167: "The Robodrome",
  1134: "Tiger's Peak",
  980: "Tol'Viron",
  1504: "Black Rook Hold",
  2373: "Empyrean Domain",
  1552: "Ashamane's Fall",
  1911: "Mugambala",
  1825: "Hook Point",
  2509: "Maldraxxus Coliseum",
  2547: "Enigma Crucible",
}

/**
 * Encounters by ID.  
 */
const encountersSepulcher: NumberKeyToStringValueMapType = {
  2537: "Jailer",
  2512: "Guardian",
  2529: "Halondrus",
  2539: "Lihuvim",
  2540: "Dausegne",
  2542: "Skolex",
  2543: "Lords",
  2544: "Pantheon",
  2546: "Anduin",
  2549: "Rygelon",
  2553: "Xy'mox",
}

const encountersSanctum: NumberKeyToStringValueMapType = {
  2523: "The Tarragrue",
  2433: "Jailer's Eye",
  2429: "The Nine",
  2432: "Ner'zhul",
  2434: "Souldrender",
  2430: "Painsmith",
  2436: "Guardian",
  2431: "Fatescribe",
  2422: "Kel'Thuzad",
  2435: "Sylvanas",
}

const encountersNathria: NumberKeyToStringValueMapType = {
  2398: "Shriekwing",
  2418: "Huntsman",
  2402: "Sun King",
  2405: "Xy'mox",
  2383: "Hungering",
  2406: "Inerva",
  2412: "Council",
  2399: "Sludgefist",
  2417: "SLG",
  2407: "Denathrius"
}

const raidEncountersById: NumberKeyToStringValueMapType = {
  ...encountersNathria,
  ...encountersSanctum,
  ...encountersSepulcher
}

/**
 * List of raids and their encounters
 * This is used to figure out the raid name of a given encounter as that
 * information is not available in `ENCOUNTER_START` and we shouldn't and
 * can't rely on `ZONE_CHANGE` for this.
 */
const raidInstances: RaidInstanceType[] = [
  { zoneId: 13224, name: 'Castle Nathria', encounters: encountersNathria },
  { zoneId: 13561, name: 'Sanctum of Domination', encounters: encountersSanctum },
  { zoneId: 13742, name: 'Sepulcher of the First Ones', encounters: encountersSepulcher },
];

/**
 * Dungeons by zone ID.
 */
const dungeonsByZoneId: NumberKeyToStringValueMapType = {
  1651: 'Return to Karazhan',
  1208: 'Grimrail Depot',
  1195: 'Iron Docks',
  2097: "Operation: Mechagon",
  2291: "De Other Side",
  2287: "Halls of Atonement",
  2290: "Mists of Tirna Scithe",
  2289: "Plaguefall",
  2284: "Sanguine Depths",
  2285: "Spires of Ascension",
  2286: "The Necrotic Wake",
  2293: "Theater of Pain",
  2441: "Tazavesh the Veiled Market",
}

/**
 * Dungeons by map Id
 * Names have been shortened, or abbreviated due to size constraints in
 * <VideoButton/>
 */
const dungeonsByMapId: NumberKeyToStringValueMapType = {
  166: 'Grimrail Depot',
  169: 'Iron Docks',
  206: 'Neltharion\'s Lair',
  227: 'Karazhan: Lower',
  234: 'Karazhan: Upper',
  369: 'Mechagon: Junkyard',
  370: 'Mechagon: Workshop',
  375: 'Mists of Tirna Scithe',
  376: 'The Necrotic Wake',
  377: 'De Other Side',
  378: 'Halls of Atonement',
  379: 'Plaguefall',
  380: 'Sanguine Depths',
  381: 'Spires of Ascension',
  382: 'Theater of Pain',
  391: 'Tazavesh: Streets',
  392: 'Tazavesh: Gambit',
}

/**
 * Alloted time for Mythic Keystone dungeons, in seconds, the format of:
 *
 * mapId: [3 chest, 2 chest, 1 chest]
 *
 * The last one is obviously also the one the determines if a key was timed or not.
 *
 * Tip: It's easier to keep them as a calculation here, for comparison when Blizzard
 * occasionally adjusts timers for a dungeon.
 */
const dungeonTimersByMapId: { [id: number]: number[]; } = {
  206: [(40 * 60), (40 * 60), (40 * 60)],
  377: [(43 * 60), (34 * 60) + 25, (25 * 60) + 49],
  378: [(32 * 60), (25 * 60) + 36, (19 * 60) + 12],
  375: [(30 * 60), (24 * 60), (18 * 60)],
  379: [(38 * 60), (30 * 60) + 24, (22 * 60) + 38],
  380: [(41 * 60), (32 * 60) + 48, (24 * 60) + 36],
  381: [(39 * 60), (31 * 60) + 12, (23 * 60) + 24],
  376: [(36 * 60), (28 * 60) + 48, (21 * 60) + 36],
  382: [(38 * 60), (30 * 60) + 24, (22 * 60) + 38],
  227: [(42 * 60), (33 * 60) + 36, (25 * 60) + 12],
  234: [(35 * 60), (28 * 60), (21 * 60)],
  369: [(38 * 60), (30 * 60) + 24, (22 * 60) + 38],
  370: [(32 * 60), (25 * 60) + 36, (19 * 60) + 12],
  391: [(39 * 60), (31 * 60) + 12, (23 * 60) + 24],
  392: [(30 * 60), (24 * 60), (18 * 60)],
  169: [(30 * 60), (24 * 60), (18 * 60)],
  166: [(30 * 60), (24 * 60), (18 * 60)],
}

const dungeonEncounters: NumberKeyToStringValueMapType = {
  // Grimrail Depot
  1715: 'Rocketspark and Borka',
  1732: 'Nitrogg Thundertower',
  1736: 'Skylord Tovra',

  // Iron Docks
  1748: 'Grimrail Enforcers',
  1749: "Fleshrender Nok'gar",
  1750: 'Oshir',
  1754: 'Skulloc, Son of Gruul',

  // Nelthairon's Lair
  1790: 'Rokmora',
  1791: 'Ularogg Cragshaper',
  1792: 'Naraxas',
  1793: 'Dargrul the Underking',

  // Return to Karazhan: Lower
  1954: 'Maiden of Virtue',
  1957: 'Opera Hall',
  1960: 'Attumen the Huntsman',
  1961: 'Moroes',

  // Return to Karazhan: Upper
  1964: 'The Curator',
  1959: 'Mana Devourer',
  1965: 'Shade of Medivh',
  2017: "Viz'aduum the Watcher",

  // Mechagon: Workshop
  2257: 'Tussle Tonks',
  2258: 'K.U.-J.0.',
  2259: "Machinist's Garden",
  2260: 'King Mechagon',

  // Mechagon: Junkyard
  2290: 'King Gobbamak',
  2291: 'HK-8 Aerial Oppression Unit',
  2292: 'Gunker',
  2312: 'Trixie & Naeno',

  // Spires of Ascension
  2356: 'Ventunax',
  2357: 'Kin-Tara',
  2358: 'Oryphrion',
  2359: 'Devos, Paragon of Loyalty',

  // Sanguine Depths
  2360: 'Kryxis the Voracious',
  2361: 'Executor Tarvold',
  2362: 'Grand Proctor Beryllia',
  2363: 'General Kaal',

  // Theater of Pain
  2364: "Kul'tharok",
  2365: 'Gorechop',
  2366: 'Xav the Unfallen',
  2391: 'An Affront of Challengers',
  2404: 'Mordretha',

  // Halls of Atonement
  2380: 'Echelon',
  2381: 'Lord Chamberlain',
  2401: 'Halkias, the Sin-Stained Goliath',
  2403: 'High Adjudicator Aleez',

  // Plaguefall
  2382: 'Globgrog',
  2384: 'Doctor Ickus',
  2385: 'Domina Venomblade',
  2386: 'Stradama Margrave',

  // Necrotic Wake
  2387: 'Blightbone',
  2388: 'Amarth, The Harvester',
  2389: 'Surgeon Stitchflesh',
  2390: 'Nalthor the Rimebinder',

  // De Other Side
  2394: 'The Manastorms',
  2395: 'Hakkar, the Soulflayer',
  2396: "Mueh'zala",
  2400: "Dealer Xy'exa",

  // Mists of Tirna Scithe
  2397: 'Ingra Maloch',
  2392: 'Mistcaller',
  2393: "Tred'ova",

  // Tazavesh: So'leah's Gambit
  2419: "Timecap'n Hooktail",
  2426: 'Hylbrande',
  2442: "So'leah",

  // Tazavesh: Streets of Wonder
  2424: 'Mailroom Mayhem',
  2425: "Zo'phex the Sentinel",
  2441: 'The Grand Menagerie',
  2437: "So'azmi",
  2440: "Myza's Oasis",
};

const instanceNamesByZoneId: NumberKeyToStringValueMapType = {
  ...battlegrounds,
  ...arenas,
  ...dungeonsByZoneId,
};

const dungeonAffixesById: NumberKeyToStringValueMapType = {
    1: 'Overflowing',
    2: 'Skittish',
    3: 'Volcanic',
    4: 'Necrotic',
    6: 'Raging',
    7: 'Bolstering',
    8: 'Sanguine',
    9: 'Tyrannical',
    10: 'Fortified',
    11: 'Bursting',
    12: 'Grievous',
    13: 'Explosive',
    14: 'Quaking',
    122: 'Inspiring',
    117: 'Reaping',
    124: 'Storming',
    123: 'Spiteful',

    // Seasonal
    120: 'Awakened',

    // Seasonal, Shadowlands
    121: 'Prideful',   // Season 1
    128: 'Tormented',  // Season 2
    130: 'Encrypted',  // Season 3
    131: 'Shrouded',   // Season 4
};

/**
 * Zones by ID. 
 */
const zones: NumberKeyToStringValueMapType = {
    ...arenas,
    ...raidEncountersById,
    ...battlegrounds,
    ...dungeonsByZoneId,
}

const instanceEncountersById: NumberKeyToStringValueMapType = {
  ...raidEncountersById,
  ...dungeonEncounters,
};

type InstanceDifficultyPartyType = 'party' | 'raid' | 'pvp'
type ImstanceDifficultyIdType = 'lfr' | 'normal' | 'heroic' | 'mythic' | 'pvp'
type InstanceDifficultyType = {
    difficultyId: ImstanceDifficultyIdType,
    difficulty: string,
    partyType: InstanceDifficultyPartyType,
};
type InstanceDifficultyObjectType = {
  [key: number]: InstanceDifficultyType
};

const instanceDifficulty: InstanceDifficultyObjectType = {
  1: { difficultyId: 'normal', difficulty: 'Normal', partyType: 'party' },
  2: { difficultyId: 'heroic', difficulty: 'Heroic', partyType: 'party' },
  3: { difficultyId: 'normal', difficulty: '10 Player', partyType: 'raid' },
  4: { difficultyId: 'normal', difficulty: '25 Player', partyType: 'raid' },
  5: { difficultyId: 'heroic', difficulty: 'Heroic (10P)', partyType: 'raid' },
  6: { difficultyId: 'heroic', difficulty: 'Heroic (25P)', partyType: 'raid' },
  7: { difficultyId: 'lfr', difficulty: 'Looking For Raid', partyType: 'raid' },
  8: { difficultyId: 'mythic', difficulty: 'Mythic Keystone', partyType: 'party' },
  9: { difficultyId: 'normal', difficulty: '40 Player', partyType: 'raid' },
  14: { difficultyId: 'normal', difficulty: 'Normal', partyType: 'raid' },
  15: { difficultyId: 'heroic', difficulty: 'Heroic', partyType: 'raid' },
  16: { difficultyId: 'mythic', difficulty: 'Mythic', partyType: 'raid' },
  17: { difficultyId: 'lfr', difficulty: 'Looking For Raid', partyType: 'raid' },
  23: { difficultyId: 'mythic', difficulty: 'Mythic', partyType: 'party' },
  24: { difficultyId: 'normal', difficulty: 'Timewalking', partyType: 'party' },
  33: { difficultyId: 'normal', difficulty: 'Timewalking', partyType: 'raid' },
  34: { difficultyId: 'pvp', difficulty: 'PvP', partyType: 'pvp' },
  150: { difficultyId: 'normal', difficulty: 'Normal', partyType: 'party' },
  151: { difficultyId: 'lfr', difficulty: 'Looking For Raid (TW)', partyType: 'raid' },
}

const videoTabsSx = {
  position: 'fixed',
  bottom: '1px',
  left: '1px',
  width: '100%',
  borderColor: '#000000',
  bgcolor: '#272e48' ,
  textColor: 'secondary',
  overflow: 'visible',
  borderTop: '1px solid',
  borderBottom: '1px solid',
  borderLeft: '1px solid',
  borderRight: '1px solid'
};

const categoryTabSx = {
  padding:'12px', 
  bgcolor: '#272e48', 
  color: 'white', 
  borderBottom: '1px solid', 
  borderColor: 'black', 
  minHeight: '1px', 
  height: '30px'
}

const categoryTabsSx = {
  borderColor: '#000000', 
  bgcolor: '#272e48', 
  textColor: 'secondary', 
  width: '175px', 
  overflow: 'visible'
}

const videoButtonSx = {
  padding: '0px', 
  borderLeft: '1px solid black', 
  borderRight: '1px solid black', 
  bgcolor: '#272e48', 
  color: 'white', 
  minHeight: '1px', 
  height: '100px', 
  width: '200px', 
  opacity: 1 
}

type WoWCharacterDamageType = 'melee' | 'ranged'
type WoWCharacterRoleType = 'tank' | 'healer' | 'damage'
type WoWCharacterClassType = 'DEATHKNIGHT' | 'DEMONHUNTER' | 'DRUID' | 'HUNTER' | 'MAGE' | 'MONK' | 'PALADIN' | 'PRIEST' | 'ROGUE' | 'SHAMAN' | 'WARLOCK' | 'WARRIOR';

type SpecializationObjectType = {
  type: WoWCharacterDamageType,
  role: WoWCharacterRoleType,
  class: WoWCharacterClassType,
  label: string,
  name: string
};

const specializationById: { [id: number]: SpecializationObjectType } = {
  250: { type: 'melee',  role: 'tank',   class: 'DEATHKNIGHT', label: 'Death Knight', name: 'Blood' },
  251: { type: 'melee',  role: 'damage', class: 'DEATHKNIGHT', label: 'Death Knight', name: 'Frost' },
  252: { type: 'melee',  role: 'damage', class: 'DEATHKNIGHT', label: 'Death Knight', name: 'Unholy' },
  577: { type: 'melee',  role: 'damage', class: 'DEMONHUNTER', label: 'Demon Hunter', name: 'Havoc' },
  581: { type: 'melee',  role: 'tank',   class: 'DEMONHUNTER', label: 'Demon Hunter', name: 'Vengeance' },
  102: { type: 'ranged', role: 'damage', class: 'DRUID',       label: 'Druid',        name: 'Balance' },
  103: { type: 'melee',  role: 'damage', class: 'DRUID',       label: 'Druid',        name: 'Feral' },
  104: { type: 'ranged', role: 'tank',   class: 'DRUID',       label: 'Druid',        name: 'Guardian' },
  105: { type: 'ranged', role: 'healer', class: 'DRUID',       label: 'Druid',        name: 'Restoration' },
  253: { type: 'ranged', role: 'damage', class: 'HUNTER',      label: 'Hunter',       name: 'Beast Mastery' },
  254: { type: 'ranged', role: 'damage', class: 'HUNTER',      label: 'Hunter',       name: 'Marksmanship' },
  255: { type: 'melee',  role: 'damage', class: 'HUNTER',      label: 'Hunter',       name: 'Survival' },
  62:  { type: 'ranged', role: 'damage', class: 'MAGE',        label: 'Mage',         name: 'Arcane' },
  63:  { type: 'ranged', role: 'damage', class: 'MAGE',        label: 'Mage',         name: 'Fire' },
  64:  { type: 'ranged', role: 'damage', class: 'MAGE',        label: 'Mage',         name: 'Frost' },
  268: { type: 'melee',  role: 'tank',   class: 'MONK',        label: 'Monk',         name: 'Brewmaster' },
  269: { type: 'melee',  role: 'damage', class: 'MONK',        label: 'Monk',         name: 'Windwalker' },
  270: { type: 'melee',  role: 'healer', class: 'MONK',        label: 'Monk',         name: 'Mistweaver' },
  65:  { type: 'melee',  role: 'healer', class: 'PALADIN',     label: 'Paladin',      name: 'Holy' },
  66:  { type: 'melee',  role: 'tank',   class: 'PALADIN',     label: 'Paladin',      name: 'Protection' },
  70:  { type: 'melee',  role: 'damage', class: 'PALADIN',     label: 'Paladin',      name: 'Retribution' },
  256: { type: 'ranged', role: 'healer', class: 'PRIEST',      label: 'Priest',       name: 'Discipline' },
  257: { type: 'ranged', role: 'healer', class: 'PRIEST',      label: 'Priest',       name: 'Holy' },
  258: { type: 'ranged', role: 'damage', class: 'PRIEST',      label: 'Priest',       name: 'Shadow' },
  259: { type: 'melee',  role: 'damage', class: 'ROGUE',       label: 'Rogue',        name: 'Assassination' },
  260: { type: 'melee',  role: 'damage', class: 'ROGUE',       label: 'Rogue',        name: 'Outlaw' },
  261: { type: 'melee',  role: 'damage', class: 'ROGUE',       label: 'Rogue',        name: 'Subtlety' },
  262: { type: 'ranged', role: 'damage', class: 'SHAMAN',      label: 'Shaman',       name: 'Elemental' },
  263: { type: 'melee',  role: 'damage', class: 'SHAMAN',      label: 'Shaman',       name: 'Enhancement' },
  264: { type: 'ranged', role: 'healer', class: 'SHAMAN',      label: 'Shaman',       name: 'Restoration' },
  265: { type: 'ranged', role: 'damage', class: 'WARLOCK',     label: 'Warlock',      name: 'Affliction' },
  266: { type: 'ranged', role: 'damage', class: 'WARLOCK',     label: 'Warlock',      name: 'Demonology' },
  267: { type: 'ranged', role: 'damage', class: 'WARLOCK',     label: 'Warlock',      name: 'Destruction' },
  71:  { type: 'melee',  role: 'damage', class: 'WARRIOR',     label: 'Warrior',      name: 'Arms' },
  72:  { type: 'melee',  role: 'damage', class: 'WARRIOR',     label: 'Warrior',      name: 'Fury' },
  73:  { type: 'melee',  role: 'tank',   class: 'WARRIOR',     label: 'Warrior',      name: 'Protection' },
};

export {
    categories,
    months,
    videoTabsSx,
    categoryTabSx,
    categoryTabsSx,
    videoButtonSx,
    zones,
    arenas,
    raidEncountersById,
    battlegrounds,
    dungeonsByMapId,
    dungeonsByZoneId,
    instanceNamesByZoneId,
    dungeonTimersByMapId,
    dungeonAffixesById,
    dungeonEncounters,
    specializationById,
    encountersSanctum,
    encountersNathria,
    encountersSepulcher,
    instanceDifficulty,
    instanceEncountersById,
    InstanceDifficultyType,
    VideoCategory,
<<<<<<< HEAD
    videoOverrunPerCategory,
=======
    raidInstances,
>>>>>>> ea17af31
};<|MERGE_RESOLUTION|>--- conflicted
+++ resolved
@@ -536,9 +536,6 @@
     instanceEncountersById,
     InstanceDifficultyType,
     VideoCategory,
-<<<<<<< HEAD
     videoOverrunPerCategory,
-=======
     raidInstances,
->>>>>>> ea17af31
 };