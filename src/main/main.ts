--- conflicted
+++ resolved
@@ -337,11 +337,7 @@
         // need to create a recorder. If the config was previously
         // valid but has since changed, just do a reconfigure. 
         if (recorder) {
-<<<<<<< HEAD
-          recorder.reconfigure(storageDir, maxStorage, monitorIndex);
-=======
-          recorder.reconfigure(storageDir, monitorIndex, audioInputDevice, audioOutputDevice);
->>>>>>> cdab09f0
+          recorder.reconfigure(storageDir, maxStorage, monitorIndex, audioInputDevice, audioOutputDevice);
         } else {
           recorder = new Recorder(storageDir, maxStorage, monitorIndex, audioInputDevice, audioOutputDevice);
         }
