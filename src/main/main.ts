/* eslint global-require: off, no-console: off, promise/always-return: off */

/**
 * Application entrypoint point.
 */
import path from 'path';
import { app, BrowserWindow, shell, ipcMain, dialog, Tray, Menu, net } from 'electron';
import {
  resolveHtmlPath,
  loadAllVideos,
  isConfigReady,
  deleteVideo,
  openSystemExplorer,
  toggleVideoProtected,
  fixPathWhenPackaged,
  defaultMonitorIndex,
  defaultMinEncounterDuration,
  defaultAudioDevice,
  getAvailableDisplays,
} from './util';
import { watchLogs, pollWowProcess, runRecordingTest, forceStopRecording } from './logutils';
const obsRecorder = require('./obsRecorder');
import { Recorder, RecorderOptionsType } from './recorder';
import { getAvailableAudioInputDevices, getAvailableAudioOutputDevices } from './obsAudioDeviceUtils';
import { AppStatus, VideoPlayerSettings } from './types';
import ElectronStore from 'electron-store';
import { getNumberConfigSafe, getPathConfigSafe, getStringConfigSafe, resolveBufferStoragePath } from './helpers';
let recorder: Recorder;

/**
 * Setup logging. We override console log methods. All console log method will go to 
 * both the console if it exists, and a file on disk. 
 * TODO: Currently only main process logs go here. Fix so react component logs go here as well. 
 */
const log = require('electron-log');
const date = new Date().toISOString().slice(0, 10);
const logRelativePath = `logs/WarcraftRecorder-${date}.log`;
const logPath = fixPathWhenPackaged(path.join(__dirname, logRelativePath))
const logDir = path.dirname(logPath);
log.transports.file.resolvePath = () => logPath;
Object.assign(console, log.functions);
console.log("[Main] App starting: version", app.getVersion());

/**
 * Guard against any UnhandledPromiseRejectionWarnings. If OBS isn't behaving 
 * as expected then it's better to crash the app. See:
 * - https://nodejs.org/api/process.html#process_event_unhandledrejection. 
 * - https://nodejs.org/api/process.html#event-unhandledrejection
 */
 process.on('unhandledRejection', (reason: Error | any) => {
  console.error("UnhandledPromiseRejectionWarning:", reason);
  throw Error(reason);
});

/**
 * Load and return recorder options from the configuration store.
 * Does some basic sanity checking for default values.
 */
const loadRecorderOptions = (cfg: ElectronStore): RecorderOptionsType => {
  const storageDir = getPathConfigSafe(cfg, 'storage-path');
  const bufferStorageDir = getPathConfigSafe(cfg, 'buffer-storage-path');

  const config = {
    storageDir: storageDir,
    bufferStorageDir: resolveBufferStoragePath(storageDir, bufferStorageDir),
    maxStorage: getNumberConfigSafe(cfg, 'max-storage'),
    monitorIndex: getNumberConfigSafe(cfg, 'monitor-index'),
    audioInputDeviceId: getStringConfigSafe(cfg, 'audio-input-device', 'all'),
    audioOutputDeviceId: getStringConfigSafe(cfg, 'audio-output-device', 'all'),
    minEncounterDuration: getNumberConfigSafe(cfg, 'min-encounter-duration'),
  };

  if (!config.monitorIndex) {
    config.monitorIndex = defaultMonitorIndex(cfg);
  }

  if (!config.minEncounterDuration) {
    config.minEncounterDuration = defaultMinEncounterDuration(cfg);
  }

  if (!config.audioInputDeviceId) {
    config.audioInputDeviceId = defaultAudioDevice(cfg, 'input');
  }

  if (!config.audioOutputDeviceId) {
    config.audioOutputDeviceId = defaultAudioDevice(cfg, 'output');
  }

  return config;
};

/**
 * Create a settings store to handle the config.
 * This defaults to a path like: 
 *   - (prod) "C:\Users\alexa\AppData\Roaming\WarcraftRecorder\config.json"
 *   - (dev)  "C:\Users\alexa\AppData\Roaming\Electron\config.json"
 */
const cfg = new ElectronStore();
let baseLogPath: string = getPathConfigSafe(cfg, 'log-path');
let recorderOptions: RecorderOptionsType = loadRecorderOptions(cfg);

// Default video player settings on app start
const videoPlayerSettings: VideoPlayerSettings = {
  muted: false,
  volume: 1,
};

/**
 * Getter and setter config listeners. 
 */
ipcMain.on('cfg-get', async (event, field) => {
  const value = cfg.get(field);
  console.log("[Main] Got from config store: ", field, value);
  event.returnValue = value;
});

ipcMain.on('cfg-set', async (_event, key, val) => {
  console.log("[Main] Setting in config store: ", key, val);
  cfg.set(key, val);
});

/**
 * Define renderer windows.
 */
let mainWindow: BrowserWindow | null = null;
let settingsWindow: BrowserWindow | null = null;
let tray = null;

if (process.env.NODE_ENV === 'production') {
  const sourceMapSupport = require('source-map-support');
  sourceMapSupport.install();
}

const isDebug =
  process.env.NODE_ENV === 'development' || process.env.DEBUG_PROD === 'true';

if (isDebug) {
  require('electron-debug')();
}

const installExtensions = async () => {
  const installer = require('electron-devtools-installer');
  const forceDownload = !!process.env.UPGRADE_EXTENSIONS;
  const extensions = ['REACT_DEVELOPER_TOOLS'];

  return installer
    .default(
      extensions.map((name) => installer[name]),
      forceDownload
    )
    .catch(console.log);
};

const RESOURCES_PATH = app.isPackaged
? path.join(process.resourcesPath, 'assets')
: path.join(__dirname, '../../assets');

const getAssetPath = (...paths: string[]): string => {
  return path.join(RESOURCES_PATH, ...paths);
};

/**
 * Setup tray icon, menu and even listeners. 
 */
const setupTray = () => {
  tray = new Tray(getAssetPath("./icon/small-icon.png"));

  const contextMenu = Menu.buildFromTemplate([
    { 
      label: 'Open', click() {
        console.log("[Main] User clicked open on tray icon");
        if (mainWindow) mainWindow.show();
      }
    },
    { 
      label: 'Quit', click() { 
        console.log("[Main] User clicked close on tray icon");
        if (mainWindow) mainWindow.close();
      } 
    },
  ])

  tray.setToolTip('Warcraft Recorder')
  tray.setContextMenu(contextMenu)

  tray.on("double-click", () => {
    console.log("[Main] User double clicked tray icon");
    if (mainWindow) mainWindow.show();
  }) 
}

/**
 * Creates the main window.
 */
const createWindow = async () => {
  if (isDebug) {
    await installExtensions();
  }

  mainWindow = new BrowserWindow({
    show: false,
    height: 1020 * 0.75,
    width: 1980 * 0.65,
    icon: getAssetPath('./icon/small-icon.png'),
    frame: false,
    title: 'Warcraft Recorder v' + app.getVersion(),
    webPreferences: {
      nodeIntegration: true,
      webSecurity: false,
      //devTools: false,
      preload: app.isPackaged
        ? path.join(__dirname, 'preload.js')
        : path.join(__dirname, '../../.erb/dll/preload.js'),
    },
  });
  
  mainWindow.loadURL(resolveHtmlPath('mainWindow.index.html'));

  mainWindow.on('ready-to-show', () => {
    if (!mainWindow) throw new Error('"mainWindow" is not defined');

    const initialStatus = checkConfig() ? AppStatus.WaitingForWoW : AppStatus.InvalidConfig;

    updateStatus(initialStatus);

    // This shows the correct version on a release build, not during development.
    mainWindow.webContents.send('updateTitleBar', 'Warcraft Recorder v' + app.getVersion());

    if (process.env.START_MINIMIZED) {
      mainWindow.minimize();
    } else {
      mainWindow.show();
    }

    if (!isConfigReady(cfg)) return;

    makeRecorder(recorderOptions)
    pollWowProcess();
    watchLogs(baseLogPath);
    checkAppUpdate();
  });

  mainWindow.on('closed', () => {
    mainWindow = null;
  });

  setupTray();

  // Open urls in the user's browser
  mainWindow.webContents.setWindowOpenHandler((edata) => {
    shell.openExternal(edata.url);
    return { action: 'deny' };
  });
};

/**
 * Creates the settings window, called on clicking the settings cog.
 */
const createSettingsWindow = async () => {
  if (isDebug) {
    await installExtensions();
  }

  const RESOURCES_PATH = app.isPackaged
    ? path.join(process.resourcesPath, 'assets')
    : path.join(__dirname, '../../assets');

  const getAssetPath = (...paths: string[]): string => {
    return path.join(RESOURCES_PATH, ...paths);
  };

  settingsWindow = new BrowserWindow({
    show: false,
<<<<<<< HEAD
    width: 665,
    height: 375,
=======
    width: 770,
    height: 500,
>>>>>>> 697b0cec
    resizable: (process.env.NODE_ENV === 'production') ? false : true,
    icon: getAssetPath('./icon/settings-icon.svg'),
    frame: false,
    webPreferences: {
      webSecurity: false,
      //devTools: false,
      preload: app.isPackaged
        ? path.join(__dirname, 'preload.js')
        : path.join(__dirname, '../../.erb/dll/preload.js'),
    },
  });

  settingsWindow.loadURL(resolveHtmlPath("settings.index.html"));

  settingsWindow.on('ready-to-show', () => {
    if (!settingsWindow) {
      throw new Error('"settingsWindow" is not defined');
    }
    if (process.env.START_MINIMIZED) {
      settingsWindow.minimize();
    } else {
      settingsWindow.show();
    }
  });

  settingsWindow.on('closed', () => {
    settingsWindow = null;
  });

  // Open urls in the user's browser
  settingsWindow.webContents.setWindowOpenHandler((edata) => {
    shell.openExternal(edata.url);
    return { action: 'deny' };
  });
};

const openPathDialog = (event: any, args: any) => {
  if (!settingsWindow) return;
  const setting = args[1];
  
  dialog.showOpenDialog(settingsWindow, { properties: ['openDirectory'] }).then(result => {
    if (!result.canceled) {
      event.reply('settingsWindow', ['pathSelected', setting, result.filePaths[0]]);
    }
  })
  .catch(err => {
    console.log(err);
  })
} 
/**
 * Checks the app config.
 * @returns true if config is setup, false otherwise. 
 */
const checkConfig = () : boolean => {
  return (mainWindow !== null) ? isConfigReady(cfg) : false;
}

/**
 * Updates the status icon for the application.
 * @param status the status number
 */
const updateStatus = (status: AppStatus) => {
  if (mainWindow !== null) mainWindow.webContents.send('updateStatus', status);
}

/**
 * mainWindow event listeners.
 */
ipcMain.on('mainWindow', (_event, args) => {
  if (mainWindow === null) return; 

  if (args[0] === "minimize") {
    console.log("[Main] User clicked minimize");
    //mainWindow.minimize();
    mainWindow.hide();
  }

  if (args[0] === "resize") {
    console.log("[Main] User clicked resize");
    mainWindow.isMaximized() ? mainWindow.unmaximize() : mainWindow.maximize();
  }

  if (args[0] === "quit"){
    console.log("[Main] User clicked quit");
    mainWindow.close();
  }
})

/**
 * Create or reconfigure the recorder instance
 */
const makeRecorder = (recorderOptions: RecorderOptionsType): void => {
  if (recorder) {
    recorder.reconfigure(recorderOptions);
  } else {
    recorder = new Recorder(recorderOptions);
  }
}

/**
 * settingsWindow event listeners.
 */
ipcMain.on('settingsWindow', (event, args) => {

  if (args[0] === "create") {
    console.log("[Main] User clicked open settings");
    if (!settingsWindow) createSettingsWindow();
  }

  if (args[0] === "startup") {
    const isStartUp = (args[1] === "true");
    console.log("[Main] OS level set start-up behaviour: ", isStartUp);

    app.setLoginItemSettings({
      openAtLogin: isStartUp    
    })
  }
    
  if (settingsWindow === null) return; 
  
  if (args[0] === "quit") {
    console.log("[Main] User closed settings");
    settingsWindow.close();
  }

  if (args[0] === "update") {
    console.log("[Main] User updated settings");
    
    settingsWindow.once('closed', () => {
      if (!checkConfig()) {
        updateStatus(AppStatus.InvalidConfig);
        return;
      }

      updateStatus(AppStatus.WaitingForWoW);

      // If this is the first time config has been valid we
      // need to create a recorder. If the config was previously
      // valid but has since changed, just do a reconfigure.

      recorderOptions = loadRecorderOptions(cfg);
      baseLogPath = getPathConfigSafe(cfg, 'log-path');

      makeRecorder(recorderOptions);

      watchLogs(baseLogPath);
      pollWowProcess();
    })

    settingsWindow.close();
  }

  if (args[0] === "openPathDialog") {
      openPathDialog(event, args);
      return;
  }

  if (args[0] === 'getAllDisplays') {
    event.returnValue = getAvailableDisplays();
    return;
  }
})

/**
 * contextMenu event listeners.
 */
ipcMain.on('contextMenu', (event, args) => {
  if (args[0] === "delete") {
    const videoForDeletion = args[1];
    deleteVideo(videoForDeletion);
    if (mainWindow) mainWindow.webContents.send('refreshState');
  }

  if (args[0] === "open") {
    const fileToOpen = args[1];
    openSystemExplorer(fileToOpen);
  }

  if (args[0] === "save") {
    const videoToToggle = args[1];
    toggleVideoProtected(videoToToggle);
    if (mainWindow) mainWindow.webContents.send('refreshState');
  }

  if (args[0] === "seekVideo") {
    const videoIndex = parseInt(args[1], 10);
    const seekTime = parseInt(args[2], 10);
    if (mainWindow) mainWindow.webContents.send('seekVideo', videoIndex, seekTime);
  }
})

/**
 * logPath event listener.
 */
 ipcMain.on('logPath', (event, args) => {
  if (args[0] === "open") {
    openSystemExplorer(logDir);
  }
})

/**
 * openURL event listener.
 */
 ipcMain.on('openURL', (event, args) => {
  event.preventDefault();
  require('electron').shell.openExternal(args[0]);
})

/**
 * Get the list of video files and their state.
 */
ipcMain.handle('getVideoState', async () => loadAllVideos(recorderOptions.storageDir));

ipcMain.on('getAudioDevices', (event) => {
  // We can only get this information if the recorder (OBS) has been
  // initialized and that only happens when the storage directory has
  // been configured.
  if (!recorder) {
    event.returnValue = { input: [], output: [] };
    return;
  }

  event.returnValue = {
    input: getAvailableAudioInputDevices(),
    output: getAvailableAudioOutputDevices(),
  };
});

/**
 * Set/Get global video player settings
 */
ipcMain.on('videoPlayerSettings', (event, args) => {
  switch (args[0]) {
    case 'get':
      event.returnValue = videoPlayerSettings;
      break;

    case 'set':
      const settings = (args[1] as VideoPlayerSettings);

      videoPlayerSettings.muted = settings.muted;
      videoPlayerSettings.volume = settings.volume;
      break;
  }
});

/**
 * Test button listener. 
 */
ipcMain.on('test', (_event, args) => {
  if (isConfigReady(cfg)) { 
    console.info("[Main] Config is good, running test!");
    runRecordingTest(Boolean(args[0]));
  } else {
    console.info("[Main] Config is bad, don't run test");
  }
});

/**
 * Recorder IPC functions
 */
ipcMain.on('recorder', (_event, args) => {
  if (args[0] == 'stop') {
    console.log('[Main] Force stopping recording due to user request.')
    forceStopRecording();
  }
});

/**
 * Shutdown the app if all windows closed. 
 */
app.on('window-all-closed', () => {
  console.log("[Main] User closed app");
  if (recorder) recorder.cleanupBuffer(0);
  obsRecorder.shutdown();
  app.quit();
});

/**
 * Checks for updates from the releases page on github, and, if there is a new version, sends a message to the main window to display a notification
 */
const checkAppUpdate = () => {
  const options = {
    hostname: 'api.github.com',
    protocol: 'https:',
    path: '/repos/aza547/wow-recorder/releases/latest',
    method: 'GET',
    headers: {
      'User-Agent': 'wow-recorder',
    }
  }

  const request = net.request(options);
  
  request.on('response', (response) => {
    let data = '';

    response.on('data', (chunk) => {
      data += chunk;
    });

    response.on('end', () => {
      if (response.statusCode !== 200) {
        console.error(`[Main] ERROR, Failed to check for updates, status code: ${response.statusCode}`);
        return;
      }

      const release = JSON.parse(data);
      const latestVersion = release.tag_name;
      const downloadUrl = release.assets[0].browser_download_url;

      if (latestVersion !== app.getVersion() && latestVersion && downloadUrl) {
        console.log("[Main] New version available:", latestVersion);
        if (mainWindow) mainWindow.webContents.send('updateAvailable', downloadUrl);
      }
    });
  });

  request.on('error', (error) => {
    console.error(`[Main] ERROR, Failed to check for updates: ${error}`);
  });

  request.end();
}

/**
 * App start-up.
 */
app
  .whenReady()
  .then(() => {
    console.log("[Main] App ready");
    createWindow();
  })
  .catch(console.log);

export {
  mainWindow,
  recorder
};<|MERGE_RESOLUTION|>--- conflicted
+++ resolved
@@ -271,13 +271,8 @@
 
   settingsWindow = new BrowserWindow({
     show: false,
-<<<<<<< HEAD
     width: 665,
     height: 375,
-=======
-    width: 770,
-    height: 500,
->>>>>>> 697b0cec
     resizable: (process.env.NODE_ENV === 'production') ? false : true,
     icon: getAssetPath('./icon/settings-icon.svg'),
     frame: false,
