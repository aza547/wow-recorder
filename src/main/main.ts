--- conflicted
+++ resolved
@@ -4,13 +4,20 @@
  * Application entrypoint point.
  */
 import path from 'path';
-<<<<<<< HEAD
-import { app, BrowserWindow, shell, ipcMain, dialog, Tray, Menu } from 'electron';
-import { resolveHtmlPath, loadAllVideos, isConfigReady, deleteVideo, openSystemExplorer, toggleVideoProtected, fixPathWhenPackaged, defaultMonitorIndex, defaultMinEncounterDuration, defaultAudioDevice } from './util';
-=======
-import { app, BrowserWindow, shell, ipcMain, dialog, Tray, Menu, net, screen, Display } from 'electron';
-import { resolveHtmlPath, loadAllVideos, isConfigReady, deleteVideo, openSystemExplorer, toggleVideoProtected, fixPathWhenPackaged, getPathConfigSafe, getNumberConfigSafe, defaultMonitorIndex, defaultMinEncounterDuration, getStringConfigSafe, defaultAudioDevice, getAvailableDisplays } from './util';
->>>>>>> 1345d575
+import { app, BrowserWindow, shell, ipcMain, dialog, Tray, Menu, net } from 'electron';
+import {
+  resolveHtmlPath,
+  loadAllVideos,
+  isConfigReady,
+  deleteVideo,
+  openSystemExplorer,
+  toggleVideoProtected,
+  fixPathWhenPackaged,
+  defaultMonitorIndex,
+  defaultMinEncounterDuration,
+  defaultAudioDevice,
+  getAvailableDisplays,
+} from './util';
 import { watchLogs, pollWowProcess, runRecordingTest, forceStopRecording } from './logutils';
 const obsRecorder = require('./obsRecorder');
 import { Recorder, RecorderOptionsType } from './recorder';
