--- conflicted
+++ resolved
@@ -95,12 +95,7 @@
  *   - (prod) "C:\Users\alexa\AppData\Roaming\WarcraftRecorder\config.json"
  *   - (dev)  "C:\Users\alexa\AppData\Roaming\Electron\config.json"
  */
-<<<<<<< HEAD
-const cfg = new Store();
-=======
 const cfg = new ElectronStore();
-let baseLogPath: string = getPathConfigSafe(cfg, 'log-path');
->>>>>>> 697b0cec
 let recorderOptions: RecorderOptionsType = loadRecorderOptions(cfg);
 let baseLogPaths: string[] = [
   getPathConfigSafe(cfg, 'log-path'),
