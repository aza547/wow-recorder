{
  "name": "WarcraftRecorder",
  "description": "A World of Warcraft screen recorder",
  "keywords": [
    "world",
    "of",
    "warcraft",
    "screen",
    "recorder"
  ],
  "homepage": "https://www.warcraftrecorder.com/",
  "bugs": {
    "url": "https://github.com/aza547/wow-recorder/issues"
  },
  "repository": {
    "type": "git",
    "url": "git+https://github.com/aza547/wow-recorder.git"
  },
  "license": "Creative Commons Attribution-NonCommercial",
  "author": {
    "name": "Alex K",
    "email": "warcraftrecorder@gmail.com",
    "url": "https://www.warcraftrecorder.com/"
  },
  "main": "./.erb/dll/main.bundle.dev.js",
  "scripts": {
    "build": "concurrently \"npm run build:main\" \"npm run build:renderer\"",
    "build:dll": "cross-env NODE_ENV=development TS_NODE_TRANSPILE_ONLY=true webpack --config ./.erb/configs/webpack.config.renderer.dev.dll.ts",
    "build:main": "cross-env NODE_ENV=production TS_NODE_TRANSPILE_ONLY=true webpack --config ./.erb/configs/webpack.config.main.prod.ts",
    "build:renderer": "cross-env NODE_ENV=production TS_NODE_TRANSPILE_ONLY=true webpack --config ./.erb/configs/webpack.config.renderer.prod.ts",
    "postinstall": "ts-node .erb/scripts/check-native-dep.js && electron-builder install-app-deps && npm run build:dll",
    "lint": "cross-env NODE_ENV=development eslint ./src",
    "lint:fix": "cross-env NODE_ENV=development eslint ./src --fix",
    "package": "ts-node ./.erb/scripts/clean.js dist && npm run build && electron-builder build --publish never && npm run build:dll",
    "rebuild": "electron-rebuild --parallel --types prod,dev,optional --module-dir release/app",
    "prestart": "cross-env NODE_ENV=development TS_NODE_TRANSPILE_ONLY=true webpack --config ./.erb/configs/webpack.config.main.dev.ts",
    "start": "ts-node ./.erb/scripts/check-port-in-use.js && npm run prestart && npm run start:renderer",
    "start:main": "concurrently -k \"cross-env NODE_ENV=development TS_NODE_TRANSPILE_ONLY=true webpack --watch --config ./.erb/configs/webpack.config.main.dev.ts\" \"electronmon .\"",
    "start:preload": "cross-env NODE_ENV=development TS_NODE_TRANSPILE_ONLY=true webpack --config ./.erb/configs/webpack.config.preload.dev.ts",
    "start:renderer": "cross-env NODE_ENV=development TS_NODE_TRANSPILE_ONLY=true webpack serve --config ./.erb/configs/webpack.config.renderer.dev.ts",
    "test": "jest --coverage --silent"
  },
  "devEngines": {
    "runtime": {
      "name": "node",
      "version": ">=14.x",
      "onFail": "error"
    },
    "packageManager": {
      "name": "npm",
      "version": ">=7.x",
      "onFail": "error"
    }
  },
  "electronmon": {
    "patterns": [
      "!**/**",
      "src/main/**",
      ".erb/dll/**",
      "!.erb/dll/logs/**",
      "!.erb/dll/osn-data/**"
    ],
    "logLevel": "quiet"
  },
  "build": {
    "productName": "WarcraftRecorder",
    "appId": "org.WarcraftRecorder",
    "asar": true,
    "asarUnpack": "**\\**",
    "files": [
      "dist",
      "node_modules",
      "package.json"
    ],
    "nsis": {
      "oneClick": true,
      "include": "installer.nsh",
      "deleteAppDataOnUninstall": true
    },
    "win": {
      "signtoolOptions": {
        "certificateSubjectName": "Warcraft Recorder Limited"
      },
      "artifactName": "WarcraftRecorder-Setup-${version}.exe",
      "target": [
        "nsis"
      ]
    },
    "directories": {
      "app": "release/app",
      "buildResources": "assets",
      "output": "release/build"
    },
    "extraResources": [
      "./assets/**",
      "./binaries/*"
    ],
    "publish": {
      "provider": "github",
      "owner": "aza547",
      "repo": "wow-recorder"
    }
  },
  "jest": {
    "transform": {
      "\\.(ts|tsx|js|jsx)$": "ts-jest"
    }
  },
  "dependencies": {
    "@electron/notarize": "^3.0.0",
    "@emotion/react": "^11.14.0",
    "@emotion/styled": "^11.14.0",
    "@excalidraw/excalidraw": "^0.18.0",
    "@ffmpeg-installer/ffmpeg": "^1.1.0",
    "@ffprobe-installer/ffprobe": "^2.1.2",
    "@fortawesome/fontawesome-svg-core": "^6.6.0",
    "@fortawesome/free-brands-svg-icons": "^6.6.0",
    "@fortawesome/free-regular-svg-icons": "^6.6.0",
    "@fortawesome/free-solid-svg-icons": "^6.6.0",
    "@fortawesome/react-fontawesome": "^0.2.2",
    "@mui/icons-material": "^5.8.4",
    "@mui/material": "^5.6.4",
    "@radix-ui/react-dialog": "^1.1.1",
    "@radix-ui/react-hover-card": "^1.1.1",
    "@radix-ui/react-label": "^2.1.0",
    "@radix-ui/react-popover": "^1.1.1",
    "@radix-ui/react-progress": "^1.1.0",
    "@radix-ui/react-scroll-area": "^1.1.0",
    "@radix-ui/react-select": "^2.1.1",
    "@radix-ui/react-separator": "^1.1.0",
    "@radix-ui/react-slider": "^1.2.0",
    "@radix-ui/react-slot": "^1.1.0",
    "@radix-ui/react-switch": "^1.1.0",
    "@radix-ui/react-tabs": "^1.1.0",
    "@radix-ui/react-toast": "^1.2.1",
    "@radix-ui/react-toggle": "^1.1.0",
    "@radix-ui/react-toggle-group": "^1.1.0",
    "@radix-ui/react-tooltip": "^1.1.2",
    "@tanstack/react-table": "^8.20.5",
    "atomic-queue": "^5.0.4",
    "axios": "^1.6.8",
    "check-disk-space": "^3.4.0",
    "class-variance-authority": "^0.7.0",
    "clsx": "^2.1.1",
    "cmdk": "^1.0.0",
    "dayjs": "^1.11.12",
    "electron-debug": "^4.1.0",
    "electron-log": "^5.3.2",
    "electron-store": "^8.0.1",
    "electron-updater": "^6.3.9",
    "fluent-ffmpeg": "^2.1.2",
    "fs": "^0.0.1-security",
    "history": "^5.3.0",
    "lodash": "^4.17.21",
    "lucide-react": "^0.428.0",
    "node-abi": "^3.71.0",
    "obs-studio-node": "https://pub-4cf93aaf84c649c88aadb13a092952f2.r2.dev/osn-0.25.17-release-win64.tar.gz",
    "path": "^0.12.7",
    "queue-promise": "^2.2.1",
    "re-resizable": "^6.9.11",
    "react": "^18.2.0",
    "react-dom": "^18.2.0",
    "react-error-boundary": "^5.0.0",
    "react-player": "^2.14.1",
    "react-router-dom": "^6.16.0",
    "react-tag-autocomplete": "^7.5.0",
<<<<<<< HEAD
    "roughjs": "^4.6.6",
=======
    "react-tailwindcss-datepicker": "^1.7.3",
>>>>>>> f6e4e753
    "screenfull": "^6.0.2",
    "tailwind-merge": "^2.5.2",
    "tailwindcss-animate": "^1.0.7",
    "tsc": "^2.0.4",
    "tss-react": "^4.1.1",
    "uuid": "^11.0.3",
    "wait-queue": "^1.1.4",
    "zod": "^3.24.2"
  },
  "devDependencies": {
    "@electron/rebuild": "^3.7.1",
    "@eslint/js": "^9.17.0",
    "@pmmmwh/react-refresh-webpack-plugin": "^0.5.15",
    "@svgr/webpack": "^8.1.0",
    "@teamsupercell/typings-for-css-modules-loader": "^2.5.2",
    "@testing-library/jest-dom": "^6.1.3",
    "@testing-library/react": "^14.0.0",
    "@types/fluent-ffmpeg": "^2.1.27",
    "@types/jest": "^29.5.5",
    "@types/lodash": "^4.17.13",
    "@types/node": "20.6.2",
    "@types/react": "^18.2.21",
    "@types/react-dom": "^18.2.7",
    "@types/react-test-renderer": "^18.0.1",
    "@types/webpack-bundle-analyzer": "^4.6.0",
    "autoprefixer": "^10.4.21",
    "browserslist": "^4.24.4",
    "browserslist-config-erb": "^0.0.3",
    "chalk": "^4.1.2",
    "concurrently": "^9.1.2",
    "core-js": "^3.41.0",
    "cross-env": "^7.0.3",
    "css-loader": "^7.1.2",
    "css-minimizer-webpack-plugin": "^7.0.2",
    "detect-port": "^2.1.0",
    "electron": "^34.5.0",
    "electron-builder": "^25.1.8",
    "electron-devtools-installer": "^4.0.0",
    "electron-notarize": "^1.2.1",
    "electronmon": "^2.0.3",
    "eslint": "^9.17.0",
    "eslint-config-prettier": "^9.1.0",
    "eslint-plugin-prettier": "^5.2.1",
    "eslint-plugin-react": "^7.37.3",
    "file-loader": "^6.2.0",
    "globals": "^15.14.0",
    "html-webpack-plugin": "^5.6.3",
    "identity-obj-proxy": "^3.0.0",
    "jest": "^29.7.0",
    "jest-environment-jsdom": "^29.7.0",
    "mini-css-extract-plugin": "^2.9.2",
    "postcss": "^8.5.3",
    "postcss-loader": "^8.1.1",
    "prettier": "3.4.2",
    "react-refresh": "^0.14.0",
    "react-test-renderer": "^18.2.0",
    "rimraf": "^5.0.1",
    "sass": "^1.86.0",
    "sass-loader": "^16.0.5",
    "style-loader": "^4.0.0",
    "tailwindcss": "^3.4.10",
    "terser-webpack-plugin": "^5.3.14",
    "ts-jest": "^29.2.6",
    "ts-loader": "^9.5.2",
    "ts-node": "^10.9.2",
    "tsconfig-paths-webpack-plugin": "^4.2.0",
    "typescript": "^5.8.2",
    "typescript-eslint": "^8.19.0",
    "url-loader": "^4.1.1",
    "webpack": "^5.98.0",
    "webpack-bundle-analyzer": "^4.10.2",
    "webpack-cli": "^6.0.1",
    "webpack-dev-server": "^5.2.0",
    "webpack-merge": "^6.0.1"
  },
  "browserslist": [
    "extends browserslist-config-erb"
  ],
  "prettier": {
    "singleQuote": true,
    "overrides": [
      {
        "files": [
          ".prettierrc",
          ".eslintrc"
        ],
        "options": {
          "parser": "json"
        }
      }
    ]
  }
}<|MERGE_RESOLUTION|>--- conflicted
+++ resolved
@@ -164,11 +164,8 @@
     "react-player": "^2.14.1",
     "react-router-dom": "^6.16.0",
     "react-tag-autocomplete": "^7.5.0",
-<<<<<<< HEAD
     "roughjs": "^4.6.6",
-=======
     "react-tailwindcss-datepicker": "^1.7.3",
->>>>>>> f6e4e753
     "screenfull": "^6.0.2",
     "tailwind-merge": "^2.5.2",
     "tailwindcss-animate": "^1.0.7",
